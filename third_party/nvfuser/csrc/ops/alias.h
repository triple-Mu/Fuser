--- conflicted
+++ resolved
@@ -66,7 +66,6 @@
 //! Transpose a 2D tensor.
 TORCH_CUDA_CU_API TensorView* transpose(TensorView* x);
 
-<<<<<<< HEAD
 TORCH_CUDA_CU_API TensorView* cat(
     const std::vector<TensorView*>& inputs,
     int dim);
@@ -79,10 +78,4 @@
     TensorView* inp,
     const std::vector<Slice>& ranges);
 
-} // namespace cuda
-} // namespace fuser
-} // namespace jit
-} // namespace torch
-=======
-} // namespace nvfuser
->>>>>>> 785b853c
+} // namespace nvfuser