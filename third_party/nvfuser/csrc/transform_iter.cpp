#include <transform_iter.h>

#include <c10/util/irange.h>
#include <ir_utils.h>

#include <typeinfo>

namespace nvfuser {

// Transform dispatch
void ReplayTransformations::handle(Expr* e) {
  auto is_supported_expr = e->isOneOf<Split, Merge, Swizzle2D, Resize>();
  TORCH_INTERNAL_ASSERT(
      is_supported_expr, "Invalid expr type found in transform traversal.");
  IterVisitor::handle(e);
}

// We're going to replay this split operation on the corresponding ID
void ReplayTransformations::handle(Split* s) {
  // Grab our input to the split node
  auto id_in = s->in();

  // Make sure we have a corresponding entry in our map pointing to the ID we're
  // going to replay the split on
  auto it = id_map_.find(id_in);
  if (it == id_map_.end()) {
    if (error_on_failure_) {
      TORCH_INTERNAL_ASSERT(
          false, "Transform traversal failed, dependencies not met.");
    } else {
      return;
    }
  }

  auto mapped = (*it).second;
  // Make sure this ID is a leaf ID (meaning it has no uses we generated)
  TORCH_INTERNAL_ASSERT(
      leaf_ids_.find(mapped) != leaf_ids_.end(),
      "Transform traversal failed, modified a node but it was not a leaf node.");

  // Replay the split onto mapped
  auto outs = IterDomain::split(
      mapped, s->factor(), s->innerSplit(), s->startOffset(), s->stopOffset());
  // Remove mapped from the leaf IDs
  leaf_ids_.erase(mapped);

  // Add outputs to leaf IDs
  leaf_ids_[outs.first] = newCounter();
  leaf_ids_[outs.second] = newCounter();

  // Update our ID map to include these outputs
  id_map_[s->outer()] = outs.first;
  id_map_[s->inner()] = outs.second;
}

// We're going to replay this merge operation on the corresponding IDs
void ReplayTransformations::handle(Merge* m) {
  // Grab the inputs to the merge node
  auto id_outer = m->outer();
  auto id_inner = m->inner();

  // Make sure we have a corresponding entry in our map pointing to the IDs
  // we're going to replay the merge on
  auto it_outer = id_map_.find(id_outer);
  auto it_inner = id_map_.find(id_inner);

  const bool outer_found = it_outer != id_map_.end();
  const bool outer_bcast = id_outer->isBroadcast();
  const bool inner_found = it_inner != id_map_.end();
  const bool inner_bcast = id_inner->isBroadcast();

  // If either are not found
  if (!outer_found || !inner_found) {
    // If both aren't found, it's a failure
    // If outer is found && inner is bcast it is not a failure
    // If inner is found && outer is bcast it is not a failure
    if (!(outer_found || inner_found) || (outer_found && !inner_bcast) ||
        (inner_found && !outer_bcast)) {
      if (error_on_failure_) {
        TORCH_INTERNAL_ASSERT(
            false, "Transform traversal failed, dependencies not met.");
      } else {
        return;
      }
    }
  }

  // If we merge a broadcast dim with a non-broadcast dim, just remap the output
  // to the non-broadcast dim.
  if (inner_found && !outer_found && outer_bcast) {
    id_map_[m->out()] = it_inner->second;
    return;
  }
  if (outer_found && !inner_found && inner_bcast) {
    id_map_[m->out()] = it_outer->second;
    return;
  }

  // Grab the IDs we're going to replay this merge on
  const auto id_outer_mapped = it_outer->second;
  const auto id_inner_mapped = it_inner->second;

  // Make sure these IDs are leaf IDs (meaning they have no uses we generated)
  TORCH_INTERNAL_ASSERT(
      leaf_ids_.find(id_outer_mapped) != leaf_ids_.end() &&
          leaf_ids_.find(id_inner_mapped) != leaf_ids_.end(),
      "Transform traversal failed, tried to replay with ",
      id_outer_mapped,
      " and ",
      id_inner_mapped,
      " however one or both are not leaf nodes.");

  // Replay the merge operation
  auto out = IterDomain::merge(id_outer_mapped, id_inner_mapped);

  // Remove inputs from the leaf IDs
  leaf_ids_.erase(id_outer_mapped);
  leaf_ids_.erase(id_inner_mapped);

  // Add the output to the leaf IDs
  leaf_ids_[out] = newCounter();

  // Update our ID map with the replayed output
  id_map_[m->out()] = out;
}

void ReplayTransformations::handle(Swizzle2D* swizzle_2d) {
  // Grab our input to the split node
  auto id_in_x = swizzle_2d->inX();
  auto id_in_y = swizzle_2d->inY();

  // Make sure we have a corresponding entry in our map pointing to the ID we're
  // going to replay the swizzle on
  auto it_x = id_map_.find(id_in_x);
  auto it_y = id_map_.find(id_in_y);

  if (it_x == id_map_.end() || it_y == id_map_.end()) {
    if (error_on_failure_) {
      TORCH_INTERNAL_ASSERT(
          false, "Transform traversal failed, dependencies not met.");
    } else {
      return;
    }
  }

  auto mapped_x = (*it_x).second;
  auto mapped_y = (*it_y).second;

  // Make sure this ID is a leaf ID (meaning it has no uses we generated)
  TORCH_INTERNAL_ASSERT(
      leaf_ids_.find(mapped_x) != leaf_ids_.end() &&
          leaf_ids_.find(mapped_y) != leaf_ids_.end(),
      "Transform traversal failed, modified a node but it was not a leaf node.");

  auto outs = std::make_pair(mapped_x, mapped_y);

  if (replay_swizzle_) {
    // Replay the swizzle onto mapped
    outs = IterDomain::swizzle(swizzle_2d->swizzleType(), mapped_x, mapped_y);

    // Remove mapped from the leaf IDs
    leaf_ids_.erase(mapped_x);
    leaf_ids_.erase(mapped_y);
  }

  // Add outputs to leaf IDs
  leaf_ids_[outs.first] = newCounter();
  leaf_ids_[outs.second] = newCounter();

  // Update our ID map to include these outputs
  id_map_[swizzle_2d->outX()] = outs.first;
  id_map_[swizzle_2d->outY()] = outs.second;
}

void ReplayTransformations::handle(Resize* exp) {
  auto id_in = exp->in();

  auto it = id_map_.find(id_in);
  if (it == id_map_.end()) {
    if (error_on_failure_) {
      TORCH_INTERNAL_ASSERT(
          false, "Transform traversal failed, dependencies not met.");
    } else {
      return;
    }
  }

  auto mapped = (*it).second;
  // Make sure this ID is a leaf ID (meaning it has no uses we generated)
  TORCH_INTERNAL_ASSERT(
      leaf_ids_.find(mapped) != leaf_ids_.end(),
      "Transform traversal failed, modified a node but it was not a leaf node.");

  auto out = mapped;

  if (replay_resize_) {
    out = IterDomain::resize(mapped, exp->leftExpand(), exp->rightExpand());
  }

  leaf_ids_.erase(mapped);

  leaf_ids_[out] = counter++;

  id_map_[exp->out()] = out;
}

ReplayTransformations::ReplayTransformations(
<<<<<<< HEAD
    const std::vector<IterDomain*>& _target_domain,
    std::unordered_map<IterDomain*, IterDomain*> _id_map,
    bool _error_on_failure,
    bool replay_resize,
    bool replay_swizzle)
    : target_domain_(_target_domain),
      id_map_(std::move(_id_map)),
      error_on_failure_(_error_on_failure),
      replay_resize_(replay_resize),
      replay_swizzle_(replay_swizzle) {
  // Make sure id_map has all the inputs needed to replay target_domain
  auto inps = IterVisitor::getInputsTo(
      std::vector<Val*>(target_domain_.begin(), target_domain_.end()));

  if (error_on_failure_)
=======
    const std::vector<IterDomain*>& target_domain,
    std::unordered_map<IterDomain*, IterDomain*> id_map)
    : target_domain_(target_domain), id_map_(std::move(id_map)) {
  // Set all the leaf nodes for tracking, all ids start as a leaf and will be
  // updated based on the transformations
  for (auto entry : id_map_) {
    leaf_ids_[entry.second] = newCounter();
  }
}

// Replays outputs that were generated from ids.first on ids.second
void ReplayTransformations::runReplay() {
  TORCH_INTERNAL_ASSERT(
      !ran_replay_,
      "Cannot run replay twice without creating a new Replay Class.");

  if (error_on_failure_) {
    // Make sure id_map has all the inputs needed to replay target_domain
    auto inps = IterVisitor::getInputsTo(
        std::vector<Val*>(target_domain_.begin(), target_domain_.end()));
>>>>>>> 0200e7ac
    std::for_each(inps.begin(), inps.end(), [this](Val* val) {
      TORCH_INTERNAL_ASSERT(
          val->getValType().value() == ValType::IterDomain,
          "Expected IterDomain only for Replay Transformations, but found ",
          val);
      IterDomain* id = val->as<IterDomain>();
      TORCH_INTERNAL_ASSERT(
          id_map_.find(id) != id_map_.end(),
          "Could not find required input: ",
          id,
          " in provided id_map.");
    });
  }

  ran_replay_ = true;

  if (target_domain_.empty() || id_map_.empty()) {
    return;
  }

  // Switch outDomain to a vector to start the traversal
  std::vector<Val*> traversal_vals(
      target_domain_.begin(), target_domain_.end());
  traverseTo(traversal_vals[0]->fusion(), traversal_vals);

  if (error_on_failure_) {
    TORCH_INTERNAL_ASSERT(
        leaf_ids_.size() >= target_domain_.size(),
        "Transform traversal failed, did not find enough output IterDomains.");
  }

  // Validate replay
  for (auto out : target_domain_) {
    auto it_replayed = id_map_.find(out);
    if (it_replayed == id_map_.end()) {
      if (error_on_failure_) {
        TORCH_INTERNAL_ASSERT(
            false,
            "Transform traversal failed, could not find expected output.");
      }
      continue;
    }

    auto id_replayed = (*it_replayed).second;
    auto it_leaf = leaf_ids_.find(id_replayed);
    TORCH_INTERNAL_ASSERT(
        it_leaf != leaf_ids_.end(),
        "Transform Traversal failed, expected a replayed dim for ",
        out,
        " but one was not created.");
  }

  // Populate leaf_vec_ in a deterministic manner. This is deterministic
  // because size_t in leaf_ids is filled based on operation order.
  std::set<std::pair<IterDomain*, size_t>, id_int_lt> ordered_set;
  for (auto entry : leaf_ids_)
    ordered_set.emplace(entry);

  leaf_vec_.clear();
  leaf_vec_.resize(ordered_set.size());
  std::transform(
      ordered_set.begin(),
      ordered_set.end(),
      leaf_vec_.begin(),
      [](std::pair<IterDomain*, size_t> entry) { return entry.first; });
}

BestEffortReplay::BestEffortReplay(
    const std::vector<IterDomain*>& replay_domain,
    const std::vector<IterDomain*>& target_domain,
    std::unordered_map<IterDomain*, IterDomain*> target2replay_map,
    std::unordered_map<IterDomain*, IterDomain*> replay_forward_id_map,
    std::unordered_map<IterDomain*, IterDomain*> target_forward_id_map,
    bool skip_replay_swizzle,
    bool skip_target_swizzle,
    bool skip_resize)
    : target2replay_id_map_(std::move(target2replay_map)),
      replay_forward_id_map_(std::move(replay_forward_id_map)),
      target_forward_id_map_(std::move(target_forward_id_map)),
      skip_replay_swizzle_(skip_replay_swizzle),
      skip_target_swizzle_(skip_target_swizzle) {
  for (auto entry : target2replay_id_map_) {
    leaf_ids_[entry.second] = counter++;
  }

  // Grab expr history of iter domains in target_domain
  std::vector<Expr*> target_exprs = StmtSort::getExprs(
      FusionGuard::getCurFusion(),
      std::vector<Val*>(target_domain.begin(), target_domain.end()));

  // If we check how an IterDomain was generated, it should only use an
  // IterDomain in an expression once. We pull a map from the input
  // IterDomains to the expression consuming them to generate the
  // replay_domain domain. This will be used to propagate the target_domain to
  // replay_domain map.

  // Map replay domain's IterDomains to the Exprs they're used in
  std::vector<Expr*> replay_exprs = StmtSort::getExprs(
      FusionGuard::getCurFusion(),
      std::vector<Val*>(replay_domain.begin(), replay_domain.end()));

  // Track which id's in replay have to be replayed to guarantee rfactor
  // transformations. The iteration domains in the rfactor axes don't have
  // to be used in a matching expression in target, so we want to exclude those.
  // Only the iteration domains [root_domains, rfactor) domains have to be used
  // in matching transformation to guarantee rfactor domain is consistent.
  // However, if any rfactor id was used to produce the rfactor domain, we need
  // transformations on them to match the target exactly.
  std::unordered_set<IterDomain*> replay_rfactor_ids;

  // Track which expressions iteration domains are used, they should only be
  // used in one expression.
  std::unordered_map<IterDomain*, Expr*> replay_id2expr_map;
  for (auto replay_expr : replay_exprs) {
    for (auto id : ir_utils::filterByType<IterDomain>(replay_expr->inputs())) {
      TORCH_INTERNAL_ASSERT(
          replay_id2expr_map.find(id) == replay_id2expr_map.end(),
          "Error trying to map rfactor root domain during replay.",
          " An IterDomain was found to be used in more than one expression.");

      replay_id2expr_map[id] = replay_expr;
    }

    // Only want to forward rfactor in map
    auto out_ids = ir_utils::filterByType<IterDomain>(replay_expr->outputs());
    if (std::any_of(out_ids.begin(), out_ids.end(), [](IterDomain* id) {
          return id->isRFactorProduct();
        })) {
      auto inp_ids = ir_utils::filterByType<IterDomain>(replay_expr->inputs());
      replay_rfactor_ids.insert(inp_ids.begin(), inp_ids.end());
    }
  }

  std::unordered_map<IterDomain*, Expr*> target_id2expr_map;
  for (auto target_expr : target_exprs) {
    for (auto id : ir_utils::filterByType<IterDomain>(target_expr->inputs())) {
      TORCH_INTERNAL_ASSERT(
          target_id2expr_map.insert({id, target_expr}).second,
          "BestEffortReplay : Unexpected multi-use of id",
          id);
    }
  }

  if (skip_target_swizzle_ || skip_replay_swizzle_) {
    // Progress through all swizzle ops if we are skipping
    //  swizzles on the mapping.
    skipSwizzles(target_id2expr_map, replay_id2expr_map);
  }

  if (skip_resize) {
    skipResizes();
  }

  std::string err_str(
      "Error during replay, a transformation was called that conflicts with an rfactor call.");

  bool any_target_expr_contains_broadcast_id = false;

  // Iterate through target IterDomains' history and compare with what we
  // recorded from replay_domain
  for (auto target_expr : target_exprs) {
    auto target_inps_filtered =
        ir_utils::filterByType<IterDomain>(target_expr->inputs());

    // If any input argument in target expression is in the forward map then
    // forward the mapped IterDomains in replay and continue to the next
    // expression as target_expr cannot match a replay_expr
    if (std::any_of(
            target_inps_filtered.begin(),
            target_inps_filtered.end(),
            [&](IterDomain* target_inp) {
              return this->inTargetForwardMap(target_inp);
            })) {
      for (auto target_inp : target_inps_filtered) {
        if (inTargetForwardMap(target_inp)) {
          auto target2replay_it = target2replay_id_map_.find(target_inp);
          if (target2replay_it != target2replay_id_map_.end()) {
            // Replace target_inp entry in target2replay_id_map_ with forwarded
            // id
            target2replay_id_map_[getTargetForwardedId(target_inp)] =
                target2replay_it->second;
            target2replay_id_map_.erase(target_inp);
          }
        }
      }
      // Continue to next target_expr
      continue;
    }

    std::vector<IterDomain*> target_id_inps(
        target_inps_filtered.begin(), target_inps_filtered.end());

    bool target_expr_contains_broadcast_id = std::any_of(
        target_inps_filtered.begin(),
        target_inps_filtered.end(),
        [](IterDomain* id) { return id->isBroadcast(); });
    any_target_expr_contains_broadcast_id =
        any_target_expr_contains_broadcast_id ||
        target_expr_contains_broadcast_id;

    std::vector<IterDomain*> replay_inps =
        std::vector<IterDomain*>(target_id_inps.size(), nullptr);

    bool missing_replay_input = false;

    // Map target_expr inputs to replay domain directly
    for (const auto t_i : c10::irange(target_id_inps.size())) {
      //  There might not be a mapping, that could be okay (depends on rfactor
      //  checking).
      auto it = target2replay_id_map_.find(target_id_inps[t_i]);
      if (it != target2replay_id_map_.end()) {
        replay_inps[t_i] = getReplayForwardedId(it->second);
      } else {
        missing_replay_input = true;
      }
    }

    // Check if any of the associated replay id's are part of an rfactor domain
    bool replay_has_rfactor_inp = std::any_of(
        replay_inps.begin(),
        replay_inps.end(),
        [&replay_rfactor_ids](IterDomain* id) {
          return id == nullptr ? false
                               : id->isRFactorProduct() &&
                  (replay_rfactor_ids.find(id) != replay_rfactor_ids.end());
        });

    // If some replay id inputs are part of rfactor, make sure all target
    // expression inputs map to a replay input
    if (replay_has_rfactor_inp) {
      bool no_missing_exprs = std::none_of(
          replay_inps.begin(),
          replay_inps.end(),
          [&replay_id2expr_map](IterDomain* id) {
            if (id == nullptr) {
              return true;
            } else {
              return replay_id2expr_map.find(id) == replay_id2expr_map.end();
            }
          });
      // View operation creates a TensorView with rfactor. After view, broadcast
      // operation adds iterDomains for any size-1 dimensions. Therefore, the
      // target domain (broadcast) may contain broadcast ids that are not
      // present in the replay domain (view). In this case, we skip any target
      // expressions that contain broadcast ids.
      TORCH_INTERNAL_ASSERT(
          no_missing_exprs || any_target_expr_contains_broadcast_id, err_str);
    }

    // If any inputs are missing, continue as this expr doesn't match.
    if (missing_replay_input) {
      TORCH_INTERNAL_ASSERT(
          !replay_has_rfactor_inp || any_target_expr_contains_broadcast_id,
          err_str);
      continue;
    }

    // Find which replay_expr maps to the target_expr
    Expr* replay_expr = nullptr;
    // Check if all inputs have the same expression
    bool mismatched_replay_exprs = false;
    for (auto replay_inp : replay_inps) {
      auto it = replay_id2expr_map.find(replay_inp);
      if (it != replay_id2expr_map.end()) {
        if (replay_expr == nullptr) {
          replay_expr = it->second;
        } else {
          mismatched_replay_exprs =
              mismatched_replay_exprs || replay_expr != it->second;
        }
      } else {
        // If no expr is mapped then set mismatched epxrs to go to continue to
        // the next target expr
        mismatched_replay_exprs = true;
      }
    }

    // If expressions of mapped inputs don't match, then continue to next target
    // expr
    if (mismatched_replay_exprs || replay_expr == nullptr) {
      TORCH_INTERNAL_ASSERT(!replay_has_rfactor_inp, err_str);
      continue;
    }

    bool mismatched_inputs = replay_inps.size() != replay_expr->inputs().size();
    for (size_t i = 0; i < replay_inps.size() && !mismatched_inputs; i++) {
      mismatched_inputs =
          mismatched_inputs || replay_expr->inputs()[i] != replay_inps[i];
    }

    // If there isn't an rfactor id in the replay's inputs and there's a
    // mismatched input, continue
    if (mismatched_inputs) {
      TORCH_INTERNAL_ASSERT(!replay_has_rfactor_inp, err_str);
      continue;
    }

    // If there isn't an rfactor id in the replay's inputs and there's a
    // mismatch in replay_expr's and target_expr's outputs, continue
    if (target_expr->outputs().size() != replay_expr->outputs().size()) {
      TORCH_INTERNAL_ASSERT(
          !replay_has_rfactor_inp,
          err_str,
          ". Target: ",
          target_expr->toString(),
          ", repaly: ",
          replay_expr->toString());
      continue;
    }

    // If there isn't an rfactor id in the replay's inputs and there's a
    // mismatch in replay_expr's and target_expr's expression type, continue
    if (typeid(*replay_expr) != typeid(*target_expr)) {
      TORCH_INTERNAL_ASSERT(!replay_has_rfactor_inp, err_str);
      continue;
    }

    // If there isn't an rfactor id in the replay's inputs and there's a
    // mismatch in replay_expr's and target_expr's split factor (if a split
    // expr), continue
    if (replay_expr->isA<Split>()) {
      auto r_split = replay_expr->as<Split>();
      auto t_split = target_expr->as<Split>();
      if (!r_split->factor()->sameAs(t_split->factor()) ||
          r_split->innerSplit() != t_split->innerSplit() ||
          !r_split->startOffset()->sameAs(t_split->startOffset()) ||
          !r_split->stopOffset()->sameAs(t_split->stopOffset())) {
        TORCH_INTERNAL_ASSERT(!replay_has_rfactor_inp, err_str);
        continue;
      }
    }

    // Need to match swizzle type and parameters if
    //  not skipping swizzles in this mapping pass.
    if (!(skip_replay_swizzle_ || skip_target_swizzle_) &&
        replay_expr->isA<Swizzle2D>()) {
      auto r_swizzle_2d = replay_expr->as<Swizzle2D>();
      auto t_swizzle_2d = target_expr->as<Swizzle2D>();
      if (!(r_swizzle_2d->swizzleType() == t_swizzle_2d->swizzleType())) {
        TORCH_INTERNAL_ASSERT(!replay_has_rfactor_inp, err_str);
        continue;
      }
    }

    if (replay_expr->isA<Resize>()) {
      auto r_resize = replay_expr->as<Resize>();
      auto t_resize = target_expr->as<Resize>();
      if (!r_resize->leftExpand()->sameAs(t_resize->leftExpand()) ||
          !r_resize->rightExpand()->sameAs(t_resize->rightExpand())) {
        TORCH_INTERNAL_ASSERT(!replay_has_rfactor_inp, err_str);
        continue;
      }
    }

    // Take replay expr inputs out of map:
    for (const auto t_i : c10::irange(target_id_inps.size())) {
      auto t_inp = target_id_inps[t_i];
      auto r_orig_inp = target2replay_id_map_.at(t_inp);
      auto r_maybe_forwarded_inp = replay_inps[t_i];

      // Remove original target2replay_it->second if it's in leaf_ids
      if (leaf_ids_.find(r_orig_inp) != leaf_ids_.end()) {
        leaf_ids_.erase(r_orig_inp);
      }

      // Check if we used a forwarded id, if so add forwarded id's to tracking.
      if (r_orig_inp != r_maybe_forwarded_inp) {
        forwarded_ids_.emplace_back(r_orig_inp);
      }
    }

    // Add outputs to map.
    for (const auto i : c10::irange(target_expr->outputs().size())) {
      auto t_out = target_expr->output(i);
      auto r_out = replay_expr->output(i);
      if (t_out->getValType() == ValType::IterDomain &&
          r_out->getValType() == ValType::IterDomain) {
        target2replay_id_map_[t_out->as<IterDomain>()] =
            r_out->as<IterDomain>();
        leaf_ids_[r_out->as<IterDomain>()] = counter++;
      }
    }

    if (skip_target_swizzle_ || skip_replay_swizzle_) {
      // Progress through all swizzle ops if we are skipping
      //  swizzles on the mapping.
      skipSwizzles(target_id2expr_map, replay_id2expr_map);
    }

    if (skip_resize) {
      skipResizes();
    }
  }
}

// Find the first position i where td1[i] is not the same as td2[i].
// "Same" means the DAG to generate td1[i] and td2[i] are the
// equivelent.
int BestEffortReplay::findFirstMismatchedID(
    const TensorDomain* td1,
    const TensorDomain* td2) {
  std::unordered_map<IterDomain*, IterDomain*> id_map;
  auto rd1 = td1->getRootDomain();
  auto rd2 = td2->getRootDomain();
  std::unordered_set<IterDomain*> rd2_set(
      td2->getRootDomain().begin(), td2->getRootDomain().end());

  // Find matching root IterDomains, we could make this O(nlog(n)) if we could
  // sort IterDomains.
  for (auto rd1i : rd1) {
    for (auto rd2i : rd2) {
      if (rd1i->sameAs(rd2i) && rd2_set.find(rd2i) != rd2_set.end()) {
        id_map[rd1i] = rd2i;
        rd2_set.erase(rd2i);
        break;
      }
    }
  }

  BestEffortReplay ber(td2->domain(), td1->domain(), id_map);
  for (const auto i :
       c10::irange(std::max(td1->domain().size(), td2->domain().size()))) {
    if (ber.getReplay().find(td1->axis(i)) == ber.getReplay().end()) {
      return i;
    }
    // Order is important.
    auto td2_axis = ber.getReplay().at(td1->axis(i));
    if (td2->axis(i) != td2_axis) {
      return i;
    }
  }
  return std::min(td1->nDims(), td2->nDims());
}

namespace {

// Maps that track information relevant to best effort replay about newly added
// or squeezed broadcast axes
//
// For example if we have consumer: T0[i0, b1, b2, i3] and producer:
// T1[i0, i3]
//
// If consumer transformations are:
// -> T[i0, b1o, b1i, b2o, b2i, i3]
// -> T[i0*b1i, b1o, b2o, b2i, i3]
// -> T[i0*b1i*b2o, b1o, b2i, i3]
// -> T[i0*b1i*b2o*i3, b1o, b2i]
//
// forwarding_map would forward i0->i0*b1i and i0*b1i->i0*b1i*b2o
// compliment_map would have the entry i0->b1i and i0*b1i->b2o
//
// The first is to fast forward transformations in consumer involving broadcast
// axes not in producer. The compliment map is to use later to compute what leaf
// nodes we may have after the forwarding process is finished. Leaf nodes are
// only important for replayCasP, so look there to see how this is done. Forward
// map is used for replayCasP and replayPasC.
struct ForwardingInfo {
 public:
  // Map IterDomain* axes that can safely be forwarded to their output.
  std::unordered_map<IterDomain*, IterDomain*> producer_forwarding_map;
  std::unordered_map<IterDomain*, IterDomain*> consumer_forwarding_map;

  // Given a forward id map id_input -> id_forwarded
  // Track the other inputs in the expr that id_input is an input to. These will
  // be used to adjust the replay's leaf tracking. Don't need to track one to
  // many as currently transformations on IterDomains can only have maximum 2
  // inputs, but maybe in the future we'll have more.
  std::unordered_map<IterDomain*, std::vector<IterDomain*>>
      producer_compliment_map;
  std::unordered_map<IterDomain*, std::vector<IterDomain*>>
      consumer_compliment_map;

  ForwardingInfo(const TensorView* producer, const TensorView* consumer) {
    // Either producer or consumer maps depending on operation
    std::unordered_map<IterDomain*, IterDomain*>* active_forwarding_map =
        nullptr;
    std::unordered_map<IterDomain*, std::vector<IterDomain*>>*
        active_compliment_map = nullptr;

    // Either squeeze or broadcast dimension flags depending on operation
    const std::vector<bool>* active_dim_flags = nullptr;

    // Either producer or consumer depending on operation
    std::vector<IterDomain*> active_root_dom;
    const TensorView* active_tv = nullptr;

    if (auto bop = dynamic_cast<BroadcastOp*>(consumer->definition())) {
      active_forwarding_map = &consumer_forwarding_map;
      active_compliment_map = &consumer_compliment_map;
      active_dim_flags = &bop->getBroadcastDimFlags();
      active_root_dom = consumer->getRootDomain();
      active_tv = consumer;
    } else if (auto sop = dynamic_cast<SqueezeOp*>(consumer->definition())) {
      active_forwarding_map = &producer_forwarding_map;
      active_compliment_map = &producer_compliment_map;
      active_dim_flags = &sop->getSqueezeDimFlags();
      active_root_dom =
          TensorDomain::noReductions(producer->getMaybeRFactorDomain());
      active_tv = producer;
    } else {
      return;
    }

    // Collect which root ids are only in active_tv but not in the inactive
    // tensor.
    std::unordered_set<IterDomain*> forwarded_ids;
    TORCH_INTERNAL_ASSERT(active_root_dom.size() == active_dim_flags->size());
    for (auto i : c10::irange(active_dim_flags->size())) {
      if (active_dim_flags->at(i)) {
        forwarded_ids.emplace(active_root_dom.at(i));
      }
    }

    // We have root axes in active_tv that don't exist in the inactive tensor,
    // now forward those to include all id's in active_tv comprised of only axes
    // not in the inactive tensor.
    std::vector<Expr*> active_tv_history = StmtSort::getExprs(
        FusionGuard::getCurFusion(),
        std::vector<Val*>(
            active_tv->domain()->domain().begin(),
            active_tv->domain()->domain().end()));

    auto isIdOnlyInActiveTv = [&forwarded_ids](IterDomain* input_id) {
      return forwarded_ids.count(input_id) > 0;
    };

    for (auto expr : active_tv_history) {
      auto input_ids = ir_utils::filterByType<IterDomain>(expr->inputs());
      // If expr inputs are all in forwarded_ids, then so are all outputs
      if (std::all_of(input_ids.begin(), input_ids.end(), isIdOnlyInActiveTv)) {
        for (auto output_ids :
             ir_utils::filterByType<IterDomain>(expr->outputs())) {
          forwarded_ids.emplace(output_ids);
        }
      } else if (
          expr->isA<Merge>() &&
          std::any_of(input_ids.begin(), input_ids.end(), isIdOnlyInActiveTv)) {
        auto merge_expr = expr->as<Merge>();
        // If
        // - one of the inputs is made of id's in active_tv that don't map to
        //   the inactive tensor,
        // - && the other input maps to an id in both the active and inactive
        //   tensor
        // - && this is a merge
        //
        // For the sake of BestEffortReplay we can forward the input mapping
        //   to both the active and inactive tensor to the output of the
        //   expression
        std::vector<IterDomain*> forwarded_ids;
        std::vector<IterDomain*> compliment_ids;

        for (auto input_id : input_ids) {
          if (!isIdOnlyInActiveTv(input_id)) {
            forwarded_ids.emplace_back(input_id);
            active_forwarding_map->emplace(
                std::make_pair(input_id, merge_expr->out()));
          } else {
            compliment_ids.push_back(input_id);
          }
        }

        // Set up compliment map
        for (auto forwarded_id : forwarded_ids) {
          active_compliment_map->emplace(
              std::make_pair(forwarded_id, compliment_ids));
        }
      }
    }
  }
};

// Trace chain of swizzles until reaching
//  an IterDomain that's either a leaf or
//  not a producer of any swizzle.
IterDomain* getSwizzleFinalOutput(
    IterDomain* id,
    const std::unordered_map<IterDomain*, Expr*>& id2expr) {
  bool is_swizzle_input = true;

  // Note: currently not supporting swizzling consumer of another
  //  swizzle id, so this should terminate in 1 iter, but eventually
  //  will try to support stacked swizzles so keeping this pass
  //  generic.
  while (is_swizzle_input) {
    auto expr_it = id2expr.find(id);

    // This means id is a leaf that doesn't
    //  have any consumers. Stop iteration in this case.
    if (expr_it == id2expr.end()) {
      is_swizzle_input = false;
      break;
    }

    if (auto expr = dynamic_cast<Swizzle2D*>(expr_it->second)) {
      // In the case of 2D swizzle ops, just forward
      //  inX to outX and inY to outY.
      if (id == expr->inX()) {
        id = expr->outX();
      } else {
        TORCH_INTERNAL_ASSERT(
            id == expr->inY(),
            "unknown input to swizzle op",
            id->toString(),
            expr->toString());
        id = expr->outY();
      }
    } else {
      // Probably unreachable but if the expression
      //  is unknown type assume it is not a swizzle op.
      is_swizzle_input = false;
    }
  }

  return id;
}

bool isSwizzleInput(
    IterDomain* input_id,
    const std::unordered_map<IterDomain*, Expr*>& id2expr) {
  auto user_expr_it = id2expr.find(input_id);

  if (user_expr_it == id2expr.end()) {
    return false;
  }

  return user_expr_it->second->isA<Swizzle2D>();
}

} // namespace

void BestEffortReplay::addComplimentLeafIDs(
    const std::unordered_map<IterDomain*, IterDomain*>& forwarding_map,
    const std::unordered_map<IterDomain*, std::vector<IterDomain*>>&
        compliment_map) {
  // ID's could go through more than one forward iteration in the map before it
  // terminates. Grab every id between the forwarded id, and what it was
  // forwarded to
  std::function<void(IterDomain*, std::vector<IterDomain*>&)>
      collectForwardedIds =
          [&forwarding_map, &collectForwardedIds](
              IterDomain* forward_id,
              std::vector<IterDomain*>& forwarded_ids) -> void {
    if (forwarding_map.find(forward_id) != forwarding_map.end()) {
      forwarded_ids.emplace_back(forward_id);
      collectForwardedIds(forwarding_map.at(forward_id), forwarded_ids);
    }
  };

  std::vector<IterDomain*> expanded_forwarded_ids;
  for (auto forwarded_id : forwarded_ids_) {
    collectForwardedIds(forwarded_id, expanded_forwarded_ids);
  }

  // Grab all compliments of forwarded ids.
  std::vector<IterDomain*> compliments;
  for (auto forwarded_id : expanded_forwarded_ids) {
    auto compliment_map_it = compliment_map.find(forwarded_id);
    TORCH_INTERNAL_ASSERT(
        compliment_map_it != compliment_map.end(),
        "Issue tracking forwarded broadcast merges in best effort replay. ",
        forwarded_id->toString());
    compliments.insert(
        compliments.end(),
        compliment_map_it->second.begin(),
        compliment_map_it->second.end());
  }

  // Grab all exprs used to make the forwarded compliments
  auto compliment_exprs = StmtSort::getExprs(
      FusionGuard::getCurFusion(), {compliments.begin(), compliments.end()});

  // Figure out if there are any leaves in compliment_exprs that aren't
  // the forwarded id
  std::unordered_map<IterDomain*, size_t> leaf_ids;

  for (auto expr : compliment_exprs) {
    for (auto inp : ir_utils::filterByType<IterDomain>(expr->inputs())) {
      leaf_ids.erase(inp);
    }
    for (auto out : ir_utils::filterByType<IterDomain>(expr->outputs())) {
      // If we used the comliment for forwarded don't add to leaf nodes.
      if (std::find(compliments.begin(), compliments.end(), out) ==
          compliments.end()) {
        leaf_ids.emplace(std::make_pair(out, counter++));
      }
    }
  }

  leaf_ids_.insert(leaf_ids.begin(), leaf_ids.end());
}

BestEffortReplay BestEffortReplay::replayCasP(
    const TensorView* consumer,
    const TensorView* producer,
    int producer_compute_at_axis,
    const RootDomainMap& root_map,
    bool skip_consumer_swizzle,
    bool skip_producer_swizzle,
    bool skip_resize) {
  if (producer_compute_at_axis < 0)
    producer_compute_at_axis += (int)producer->nDims() + 1;

  TORCH_INTERNAL_ASSERT(
      producer_compute_at_axis >= 0 &&
          (unsigned int)producer_compute_at_axis <= producer->nDims(),
      "Invalid axis provided to BestEffortReplay::replayCasP.");

  // producer ids we need to match in consumer
  std::vector<IterDomain*> producer_CA_ids(
      producer->domain()->domain().begin(),
      producer->domain()->domain().begin() + producer_compute_at_axis);
  producer_CA_ids = TensorDomain::noReductions(producer_CA_ids);

  // If producer has an rfactor root, that's what will match to the consumer
  std::vector<IterDomain*> producer_root = producer->getMaybeRFactorDomain();

  // Figure out all inputs required to generate the compute_at dimensions. We
  // need all deps because inputs on producer may be in getRootDomain, but we
  // may need in rFactorDomain
  auto all_CA_id_deps = DependencyCheck::getAllValsBetween(
      {producer_root.begin(), producer_root.end()},
      {producer_CA_ids.begin(), producer_CA_ids.end()});

  // Figure out minimal set of root IDs needed to produce producer_CA_ids:
  std::unordered_set<IterDomain*> producer_CA_root_ids;
  for (IterDomain* id : producer_root) {
    if (std::find(all_CA_id_deps.begin(), all_CA_id_deps.end(), id) !=
        all_CA_id_deps.end()) {
      producer_CA_root_ids.emplace(id);
    }
  }

  const auto p2c_root_map = root_map.mapProducerToConsumer(
      producer->domain(), consumer->domain(), producer_CA_root_ids);

  // See FusionAdvancedComputeAt7 for an example of the forwarding logic
  ForwardingInfo forwarding_info(producer, consumer);

  auto consumer_replay = BestEffortReplay(
      consumer->domain()->domain(),
      producer_CA_ids,
      p2c_root_map,
      forwarding_info.consumer_forwarding_map,
      forwarding_info.producer_forwarding_map,
      skip_consumer_swizzle,
      skip_producer_swizzle,
      skip_resize);

  consumer_replay.addComplimentLeafIDs(
      forwarding_info.consumer_forwarding_map,
      forwarding_info.consumer_compliment_map);

  return consumer_replay;
}

// Runs a best effort replay that ignores broadcast axes that appear in
// consumer that are not mapped to producer in root_map.
BestEffortReplay BestEffortReplay::replayPasC(
    const TensorView* producer,
    const TensorView* consumer,
    int consumer_compute_at_axis,
    const RootDomainMap& root_map,
    bool skip_producer_swizzle,
    bool skip_consumer_swizzle,
    bool skip_resize) {
  if (consumer_compute_at_axis < 0)
    consumer_compute_at_axis += (int)consumer->nDims() + 1;
  TORCH_INTERNAL_ASSERT(
      consumer_compute_at_axis >= 0 &&
          (unsigned int)consumer_compute_at_axis <= consumer->nDims(),
      "Invalid axis provided to BestEffortReplay::replayPasC.");

  // consumer ids we need to match in producer
  std::vector<IterDomain*> consumer_CA_ids(
      consumer->domain()->domain().begin(),
      consumer->domain()->domain().begin() + consumer_compute_at_axis);

  // Figure out all inputs required to generate the compute_at dimensions
  auto consumer_CA_root_vals = IterVisitor::getInputsTo(
      std::vector<Val*>(consumer_CA_ids.begin(), consumer_CA_ids.end()));

  std::unordered_set<IterDomain*> consumer_CA_root_ids;
  for (auto val : consumer_CA_root_vals) {
    if (val->getValType().value() == ValType::IterDomain) {
      consumer_CA_root_ids.emplace(val->as<IterDomain>());
    }
  }

  const auto c2p_root_map = root_map.mapConsumerToProducer(
      consumer->domain(), producer->domain(), consumer_CA_root_ids);

  ForwardingInfo forwarding_info(producer, consumer);

  // Instead of replaying from the root, lets try to play forward the history
  // of producer if they match ops on consumer. Enforce if we modify an
  // rfactor axis that those ops must match.
  auto producer_replay = BestEffortReplay(
      producer->domain()->domain(),
      consumer_CA_ids,
      c2p_root_map,
      forwarding_info.producer_forwarding_map,
      forwarding_info.consumer_forwarding_map,
      skip_producer_swizzle,
      skip_consumer_swizzle,
      skip_resize);

  producer_replay.addComplimentLeafIDs(
      forwarding_info.producer_forwarding_map,
      forwarding_info.producer_compliment_map);

  return producer_replay;
}

void BestEffortReplay::skipSwizzles(
    const std::unordered_map<IterDomain*, Expr*>& target_id2expr,
    const std::unordered_map<IterDomain*, Expr*>& replay_id2expr) {
  // Update target2replay map
  bool updated = true;

  while (updated) {
    updated = false;
    for (auto it : target2replay_id_map_) {
      if ((isSwizzleInput(it.first, target_id2expr) && skip_target_swizzle_) ||
          (isSwizzleInput(it.second, replay_id2expr) && skip_replay_swizzle_)) {
        updated = true;

        auto new_target = skip_target_swizzle_
            ? getSwizzleFinalOutput(it.first, target_id2expr)
            : it.first;
        auto new_replay = skip_replay_swizzle_
            ? getSwizzleFinalOutput(it.second, replay_id2expr)
            : it.second;

        // new_target and new_replay will now be the final output
        //  skipping all swizzles in between. We'd need to
        //  update the mapping and leaf ids to the final outputs.
        target2replay_id_map_.erase(it.first);
        TORCH_INTERNAL_ASSERT(
            target2replay_id_map_.insert(std::make_pair(new_target, new_replay))
                .second,
            "Unexpected replay leaf");
        // Progress the leaf ids if the replay is updated
        if (it.second != new_replay &&
            leaf_ids_.find(it.second) != leaf_ids_.end()) {
          leaf_ids_.erase(it.second);
          leaf_ids_[new_replay] = counter++;
        }
        break;
      }
    }
  }
}

// Same logic as skipSwizzles
void BestEffortReplay::skipResizes() {
  auto isResizeInput = [](IterDomain* id) -> bool {
    return id->uses().size() == 1 && id->uses().front()->isA<Resize>();
  };

  bool updated = true;

  while (updated) {
    updated = false;
    for (auto it : target2replay_id_map_) {
      auto target_id = it.first;
      auto new_target_id = target_id;
      auto replay_id = it.second;
      auto new_replay_id = replay_id;
      if (isResizeInput(target_id)) {
        new_target_id = target_id->uses().front()->as<Resize>()->out();
      }
      if (isResizeInput(replay_id)) {
        new_replay_id = replay_id->uses().front()->as<Resize>()->out();
      }

      if (new_target_id == target_id && new_replay_id == replay_id) {
        continue;
      }

      target2replay_id_map_.erase(target_id);
      TORCH_INTERNAL_ASSERT(
          target2replay_id_map_
              .insert(std::make_pair(new_target_id, new_replay_id))
              .second,
          "Unexpected replay leaf");
      // Progress the leaf ids if the replay is updated
      if (replay_id != new_replay_id &&
          leaf_ids_.find(replay_id) != leaf_ids_.end()) {
        leaf_ids_.erase(replay_id);
        leaf_ids_[new_replay_id] = counter++;
      }
      updated = true;
      break;
    }
  }
}

DisjointSets<IterDomain*> BestEffortReplay::getIterDomainEquivalence() {
  DisjointSets<IterDomain*> result;
  const std::unordered_map<IterDomain*, IterDomain*>* maps[3] = {
      &target2replay_id_map_, &replay_forward_id_map_, &target_forward_id_map_};
  for (auto map : maps) {
    // Sort the keys so that they appear in a deterministic order
    for (auto key : getSortedKeys(*map, Statement::lessThan)) {
      result.mapEntries(key, map->at(key));
    }
  }
  return result;
}

} // namespace nvfuser<|MERGE_RESOLUTION|>--- conflicted
+++ resolved
@@ -199,29 +199,12 @@
 
   leaf_ids_.erase(mapped);
 
-  leaf_ids_[out] = counter++;
+  leaf_ids_[out] = newCounter();
 
   id_map_[exp->out()] = out;
 }
 
 ReplayTransformations::ReplayTransformations(
-<<<<<<< HEAD
-    const std::vector<IterDomain*>& _target_domain,
-    std::unordered_map<IterDomain*, IterDomain*> _id_map,
-    bool _error_on_failure,
-    bool replay_resize,
-    bool replay_swizzle)
-    : target_domain_(_target_domain),
-      id_map_(std::move(_id_map)),
-      error_on_failure_(_error_on_failure),
-      replay_resize_(replay_resize),
-      replay_swizzle_(replay_swizzle) {
-  // Make sure id_map has all the inputs needed to replay target_domain
-  auto inps = IterVisitor::getInputsTo(
-      std::vector<Val*>(target_domain_.begin(), target_domain_.end()));
-
-  if (error_on_failure_)
-=======
     const std::vector<IterDomain*>& target_domain,
     std::unordered_map<IterDomain*, IterDomain*> id_map)
     : target_domain_(target_domain), id_map_(std::move(id_map)) {
@@ -242,7 +225,6 @@
     // Make sure id_map has all the inputs needed to replay target_domain
     auto inps = IterVisitor::getInputsTo(
         std::vector<Val*>(target_domain_.begin(), target_domain_.end()));
->>>>>>> 0200e7ac
     std::for_each(inps.begin(), inps.end(), [this](Val* val) {
       TORCH_INTERNAL_ASSERT(
           val->getValType().value() == ValType::IterDomain,
