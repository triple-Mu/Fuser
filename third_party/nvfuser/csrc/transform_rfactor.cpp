--- conflicted
+++ resolved
@@ -229,7 +229,7 @@
         static_rfactor_output);
 
     leaf_ids_.erase(mapped);
-    leaf_ids_[resized_id] = counter++;
+    leaf_ids_[resized_id] = newCounter();
     id_map_[resize->out()] = resized_id;
 
     if (static_rfactor_ids_.count(resize->in())) {
@@ -465,12 +465,9 @@
   }
 
   ReplayTransformations consumer_replay(
-<<<<<<< HEAD
-      original_td->domain(), original_to_consumer_root_map, false, true);
-=======
       original_td->domain(), original_to_consumer_root_map);
-  consumer_replay.setErrorOnFailure(false);
->>>>>>> 0200e7ac
+  consumer_replay.setErrorOnFailure(false).setReplayResize(true);
+
   auto original_to_consumer_map = consumer_replay.getReplay();
 
   std::vector<IterDomain*> new_consumer_domain;
