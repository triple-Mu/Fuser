#include <gmock/gmock-matchers.h>
#include <gtest/gtest.h>

#include <codegen.h>
#include <disjoint_set.h>
#include <executor.h>
#include <executor_params.h>
#include <expr_evaluator.h>
#include <fusion.h>
#include <fusion_segmenter.h>
#include <grouped_reduction.h>
#include <inlining.h>
#include <ir_all_nodes.h>
#include <ir_builder.h>
#include <ir_graphviz.h>
#include <ir_iostream.h>
#include <ir_utils.h>
#include <iter_visitor.h>
#include <kernel_cache.h>
#include <kernel_ir.h>
#include <kernel_ir_dispatch.h>
#include <lower2device.h>
#include <lower_magic_zero.h>
#include <mutator.h>
#include <ops/all_ops.h>
#include <root_domain_map.h>
#include <scheduler/all_schedulers.h>
#include <scheduler/reduction_utils.h>
#include <scheduler/utils.h>
#include <test/test_gpu_validator.h>
#include <test/test_utils.h>
#include <transform_replay.h>
#include <transform_rfactor.h>

#include <test/cpp/jit/test_utils.h>
#include <torch/csrc/jit/api/function_impl.h>
#include <torch/csrc/jit/codegen/cuda/interface.h>
#include <torch/csrc/jit/ir/irparser.h>
#include <torch/torch.h>

#include <ATen/cuda/CUDAContext.h>
#include <ATen/cuda/Exceptions.h>
#include <c10/cuda/CUDAStream.h>

#include <algorithm>
#include <iostream>
#include <sstream>
#include <thread>

namespace nvfuser {

using namespace at::indexing;

TEST_F(NVFuserTest, FusionNonDivisibleSplit1_CUDA) {
  Fusion fusion;
  FusionGuard fg(&fusion);

  auto tv0 = makeSymbolicTensor(1);
  fusion.addInput(tv0);

  auto tv1 = sum(tv0, {0});
  fusion.addOutput(tv1);

  // [I]
  tv1->split(0, 5);
  // [ceilDiv(I, 5), 5]

  // This second split is non-divisible. The split domain must be predicated.
  tv1->split(1, 3);
  // [ceilDiv(I, 5), 2, 3]

  auto tv2 = sum(tv0, {0});
  fusion.addOutput(tv2);

  // tv2 shouldn't need to have another predicate
  tv2->split(0, 4);
  tv2->split(1, 2);

  GpuLower gpulw(&fusion);
  TORCH_CHECK(
      gpulw.nonDivisibleSplitInfo().splitsToValidate().empty(),
      "There must be no split to validate");
  TORCH_CHECK(
      gpulw.nonDivisibleSplitInfo().splitsToPredicate().size() == 1,
      "Only tv1 should have a non-divisible predicate.");
  for (auto tv : {loweredTv(tv1, gpulw)}) {
    auto it = gpulw.nonDivisibleSplitInfo().splitsToPredicate().find(tv);
    TORCH_CHECK(
        it != gpulw.nonDivisibleSplitInfo().splitsToPredicate().end(),
        "No info found for ",
        tv);
    const auto& splits_to_predicate = it->second;
    TORCH_CHECK(
        splits_to_predicate.size() == 1,
        "There must be one split to predicate");
  }

  auto options = at::TensorOptions().dtype(at::kFloat).device(at::kCUDA, 0);
  at::manual_seed(0);
  at::Tensor t0 = at::randn({24}, options);

  FusionExecutor fe;
  fe.compileFusion(&fusion, {t0});
  auto cg_outputs = fe.runFusion({t0});

  auto ref = t0.sum();

  testValidate(&fusion, cg_outputs, {t0}, {ref, ref}, __LINE__, __FILE__);
}

// Repro of issue #1074
TEST_F(NVFuserTest, FusionNonDivisibleSplit2_CUDA) {
  Fusion fusion;
  FusionGuard fg(&fusion);

  auto tv0 = makeSymbolicTensor(2);
  fusion.addInput(tv0);
  auto tv1 = add(tv0, IrBuilder::create<Double>(1));
  auto tv2 = add(tv1, IrBuilder::create<Double>(1));
  fusion.addOutput(tv2);

  tv2->split(0, 2);
  tv2->split(-1, 4);
  tv2->reorder({{1, 2}, {2, 1}});
  tv0->computeAt(tv2, 2);

  tv2->split(-1, 3);

  // To make the sanitizer catch the invalid accesses. Not necessary
  // to expose the bug.
  tv1->setMemoryType(MemoryType::Shared);

  GpuLower gpulw(&fusion);
  TORCH_CHECK(
      gpulw.nonDivisibleSplitInfo().splitsToValidate().empty(),
      "There must be no split to validate");
  TORCH_CHECK(
      gpulw.nonDivisibleSplitInfo().splitsToPredicate().size() == 1,
      "Only tv2 should have a non-divisible predicate.");
  for (auto tv : {loweredTv(tv2, gpulw)}) {
    auto it = gpulw.nonDivisibleSplitInfo().splitsToPredicate().find(tv);
    TORCH_CHECK(
        it != gpulw.nonDivisibleSplitInfo().splitsToPredicate().end(),
        "No info found for ",
        tv);
    const auto& splits_to_predicate = it->second;
    TORCH_CHECK(
        splits_to_predicate.size() == 1,
        "There must be one split to predicate");
  }

  auto options = at::TensorOptions().dtype(at::kFloat).device(at::kCUDA, 0);
  at::manual_seed(0);
  at::Tensor t0 = at::randn({13, 17}, options);

  FusionExecutor fe;
  fe.compileFusion(&fusion, {t0});
  auto cg_outputs = fe.runFusion({t0});

  auto ref = t0 + 2;

  testValidate(&fusion, cg_outputs, {t0}, {ref}, __LINE__, __FILE__);
}

// Similar to FusionNonDivisibleSplit1 but with unswitch
TEST_F(NVFuserTest, FusionNonDivisibleSplit3_CUDA) {
  Fusion fusion;
  FusionGuard fg(&fusion);

  auto tv0 = makeSymbolicTensor(1);
  fusion.addInput(tv0);

  auto tv1 = add(tv0, IrBuilder::create<Double>(1));
  auto tv2 = sum(tv1, {0});
  fusion.addOutput(tv2);

  tv2->split(0, 5);
  tv2->split(1, 3);

  tv0->computeAt(tv2, -1);

  tv2->axis(0)->parallelize(ParallelType::Unswitch);

  GpuLower gpulw(&fusion);
  TORCH_CHECK(
      gpulw.nonDivisibleSplitInfo().splitsToValidate().empty(),
      "There must be no split to validate");
  TORCH_CHECK(
      gpulw.nonDivisibleSplitInfo().splitsToPredicate().size() == 2,
      "Both tv1 and tv2 should have a non-divisible predicate.");
  for (auto tv : {loweredTv(tv1, gpulw), loweredTv(tv2, gpulw)}) {
    auto it = gpulw.nonDivisibleSplitInfo().splitsToPredicate().find(tv);
    TORCH_CHECK(
        it != gpulw.nonDivisibleSplitInfo().splitsToPredicate().end(),
        "No info found for ",
        tv);
    const auto& splits_to_predicate = it->second;
    TORCH_CHECK(
        splits_to_predicate.size() == 1,
        "There must be one split to predicate");
  }

  auto options = at::TensorOptions().dtype(at::kFloat).device(at::kCUDA, 0);
  at::manual_seed(0);
  at::Tensor t0 = at::randn({24}, options);

  FusionExecutor fe;
  fe.compileFusion(&fusion, {t0});
  auto cg_outputs = fe.runFusion({t0});

  auto ref = (t0 + 1).sum();

  testValidate(&fusion, cg_outputs, {t0}, {ref}, __LINE__, __FILE__);
}

// Non-divisible split through merge
TEST_F(NVFuserTest, FusionNonDivisibleSplit4_CUDA) {
  Fusion fusion;
  FusionGuard fg(&fusion);

  auto tv0 = makeSymbolicTensor(2);
  fusion.addInput(tv0);

  auto tv1 = add(tv0, IrBuilder::create<Double>(1));
  auto tv2 = sum(tv1, {0, 1});
  fusion.addOutput(tv2);

  tv2->split(0, 5);
  tv2->merge(1, 2);
  tv2->split(1, 3);

  tv0->computeAt(tv2, -1);

  GpuLower gpulw(&fusion);
  TORCH_CHECK(
      gpulw.nonDivisibleSplitInfo().splitsToValidate().empty(),
      "There must be no split to validate");
  TORCH_CHECK(
      gpulw.nonDivisibleSplitInfo().splitsToPredicate().size() == 2,
      "Both tv1 and tv2 should have a non-divisible predicate.");
  for (auto tv : {loweredTv(tv1, gpulw), loweredTv(tv2, gpulw)}) {
    auto it = gpulw.nonDivisibleSplitInfo().splitsToPredicate().find(tv);
    TORCH_CHECK(
        it != gpulw.nonDivisibleSplitInfo().splitsToPredicate().end(),
        "No info found for ",
        tv);
    const auto& splits_to_predicate = it->second;
    TORCH_CHECK(
        splits_to_predicate.size() == 1,
        "There must be one split to predicate");
  }

  auto options = at::TensorOptions().dtype(at::kFloat).device(at::kCUDA, 0);
  at::manual_seed(0);
  at::Tensor t0 = at::randn({24, 2}, options);

  FusionExecutor fe;
  fe.compileFusion(&fusion, {t0});
  auto cg_outputs = fe.runFusion({t0});

  auto ref = (t0 + 1).sum();

  testValidate(&fusion, cg_outputs, {t0}, {ref}, __LINE__, __FILE__);
}

// Nested splits
TEST_F(NVFuserTest, FusionNonDivisibleSplit5_CUDA) {
  Fusion fusion;
  FusionGuard fg(&fusion);

  auto tv0 = makeSymbolicTensor(1);
  fusion.addInput(tv0);

  auto tv1 = add(tv0, IrBuilder::create<Double>(1));
  auto tv2 = sum(tv1, {0});
  fusion.addOutput(tv2);

  // [I]
  tv2->split(0, 8);
  // [I/8, 8]
  tv2->split(1, 2);
  // [I/8, 4, 2]
  tv2->split(1, 3); // non-divisible split of outer output
  // [I/8, 2, 3, 2]

  tv0->computeAt(tv2, -1);

  GpuLower gpulw(&fusion);
  TORCH_CHECK(
      gpulw.nonDivisibleSplitInfo().splitsToValidate().empty(),
      "There must be no split to validate");
  TORCH_CHECK(
      gpulw.nonDivisibleSplitInfo().splitsToPredicate().size() == 2,
      "Both tv1 and tv2 should have a non-divisible predicate.");
  for (auto tv : {loweredTv(tv1, gpulw), loweredTv(tv2, gpulw)}) {
    auto it = gpulw.nonDivisibleSplitInfo().splitsToPredicate().find(tv);
    TORCH_CHECK(
        it != gpulw.nonDivisibleSplitInfo().splitsToPredicate().end(),
        "No info found for ",
        tv);
    const auto& splits_to_predicate = it->second;
    TORCH_CHECK(
        splits_to_predicate.size() == 1,
        "There must be one split to predicate");
  }

  auto options = at::TensorOptions().dtype(at::kFloat).device(at::kCUDA, 0);
  at::manual_seed(0);
  at::Tensor t0 = at::randn({24}, options);

  FusionExecutor fe;
  fe.compileFusion(&fusion, {t0});
  auto cg_outputs = fe.runFusion({t0});

  auto ref = (t0 + 1).sum();

  testValidate(&fusion, cg_outputs, {t0}, {ref}, __LINE__, __FILE__);
}

// Vectorized non-divisible split. Must be validated at run time
TEST_F(NVFuserTest, FusionNonDivisibleSplitVectorize1_CUDA) {
  Fusion fusion;
  FusionGuard fg(&fusion);

  auto tv0 = makeContigTensor(1);
  fusion.addInput(tv0);

  auto tv1 = set(tv0);
  fusion.addOutput(tv1);

  tv1->split(0, 8, false);
  tv1->split(1, 4);

  tv1->axis(-1)->parallelize(ParallelType::Vectorize);

  GpuLower gpulw(&fusion);
  TORCH_CHECK(
      gpulw.nonDivisibleSplitInfo().splitsToValidate().size() == 1,
      "There should be one split to validate");
  for (const auto& kv : gpulw.nonDivisibleSplitInfo().splitsToPredicate()) {
    const auto& splits_to_predicate = kv.second;
    TORCH_CHECK(
        splits_to_predicate.empty(),
        "There must be no split to predicate, but tensor t",
        kv.first->name(),
        " has:",
        splits_to_predicate);
  }

  auto options = at::TensorOptions().dtype(at::kFloat).device(at::kCUDA, 0);
  at::manual_seed(0);
  auto t0 = at::randn({32}, options);

  FusionExecutor fe;
  fe.compileFusion(&fusion, {t0});
  auto cg_outputs = fe.runFusion({t0});

  auto ref = t0;

  testValidate(&fusion, cg_outputs, {t0}, {ref}, __LINE__, __FILE__);

  auto t0_non_divisible = at::randn({8}, options);
  // Since ceilDiv(8, 8) is not divisible by 4, the vectorization is
  // illegal. The run-time validation of vectorization should throw an error.
  // NOLINTNEXTLINE(cppcoreguidelines-avoid-goto,hicpp-avoid-goto)
  ASSERT_ANY_THROW(fe.runFusion({t0_non_divisible}));
}

// If a split is validated at run time, it's not necessary to predicate.
TEST_F(NVFuserTest, FusionNonDivisibleSplitVectorize2_CUDA) {
  Fusion fusion;
  FusionGuard fg(&fusion);

  auto tv0 = makeContigTensor(1);
  fusion.addInput(tv0);

  auto tv1 = set(tv0);
  auto tv2 = add(tv1, IrBuilder::create<Double>(1));
  auto tv3 = sum(tv2, {0});
  fusion.addOutput(tv3);

  tv3->split(0, 8, false);
  tv3->split(1, 4);
  TransformPropagatorWithCheck propagator(tv3);
  MaxRootDomainInfoSpanningTree(tv3).traverse(&propagator);

  tv3->axis(1)->parallelize(ParallelType::TIDx);
  scheduler_utils::parallelizeAllLike(tv3, {tv1, tv2});

  tv1->axis(2)->parallelize(ParallelType::Vectorize);

  GpuLower gpulw(&fusion);
  TORCH_CHECK(
      gpulw.nonDivisibleSplitInfo().splitsToValidate().size() == 1,
      "There should be one split to validate");
  for (const auto& kv : gpulw.nonDivisibleSplitInfo().splitsToPredicate()) {
    const auto& splits_to_predicate = kv.second;
    TORCH_CHECK(
        splits_to_predicate.empty(),
        "There must be no split to predicate, but tensor t",
        kv.first->name(),
        " has:",
        splits_to_predicate);
  }

  auto options = at::TensorOptions().dtype(at::kFloat).device(at::kCUDA, 0);
  at::manual_seed(0);

  auto t0 = at::randn({1024}, options);

  FusionExecutor fe;
  fe.compileFusion(&fusion, {t0});
  auto cg_outputs = fe.runFusion({t0});

  auto ref = (t0 + 1).sum();

  testValidate(&fusion, cg_outputs, {t0}, {ref}, __LINE__, __FILE__);
}

TEST_F(NVFuserTest, FusionIssue1284Repro_CUDA) {
  std::unique_ptr<Fusion> fusion_ptr = std::make_unique<Fusion>();
  Fusion& fusion = *fusion_ptr.get();
  FusionGuard fg(&fusion);

  std::vector<int64_t> input_shape_0 = {10, 20};
  std::vector<int64_t> input_shape_1 = {15};

  TensorView* in_0 = makeSymbolicTensor(input_shape_0.size());
  TensorView* in_1 = makeSymbolicTensor(input_shape_1.size());
  fusion.addInput(in_0);
  fusion.addInput(in_1);

  TensorView* out_0 = add(in_0, IrBuilder::create<Double>(0.f));
  TensorView* out_1 = add(in_1, IrBuilder::create<Double>(2.f));

  fusion.addOutput(out_0);
  fusion.addOutput(out_1);

  auto options = at::TensorOptions().dtype(at::kFloat).device(at::kCUDA, 0);
  at::Tensor at_in_0 = at::randn(input_shape_0, options);
  at::Tensor at_in_1 = at::randn(input_shape_1, options);
  std::vector<c10::IValue> aten_inputs = {at_in_0, at_in_1};

  FusionExecutorCache fec(std::move(fusion_ptr));
  auto outputs = fec.runFusionWithInputs(aten_inputs);

  auto t1 = at_in_1 + 2;

  auto runtime = fec.getMostRecentKernelRuntime();
  TORCH_INTERNAL_ASSERT(runtime->isSegmented());
  TORCH_INTERNAL_ASSERT(runtime->fusionSegments()->groups().size() == 2);

  testValidate(
      &fusion, outputs, {at_in_0, at_in_1}, {at_in_0, t1}, __LINE__, __FILE__);
}

TEST_F(NVFuserTest, FusionIssue1284Repro2_CUDA) {
  std::unique_ptr<Fusion> fusion_ptr = std::make_unique<Fusion>();
  Fusion& fusion = *fusion_ptr.get();
  FusionGuard fg(&fusion);

  std::vector<int64_t> input_shape_0 = {4, 4};
  std::vector<int64_t> input_shape_1 = {3, 4, 4};
  std::vector<int64_t> input_shape_2 = {2, 8, 4, 4};

  TensorView* in_0 = makeSymbolicTensor(input_shape_0.size());
  TensorView* in_1 = makeSymbolicTensor(input_shape_1.size());
  TensorView* in_2 = makeSymbolicTensor(input_shape_2.size());

  fusion.addInput(in_0);
  fusion.addInput(in_1);
  fusion.addInput(in_2);

  TensorView* out_0 = add(in_0, in_1);
  TensorView* out_1 = add(in_0, in_2);

  fusion.addOutput(out_0);
  fusion.addOutput(out_1);

  auto options = at::TensorOptions().dtype(at::kFloat).device(at::kCUDA, 0);
  at::Tensor at_in_0 = at::randn(input_shape_0, options);
  at::Tensor at_in_1 = at::randn(input_shape_1, options);
  at::Tensor at_in_2 = at::randn(input_shape_2, options);

  std::vector<c10::IValue> aten_inputs = {at_in_0, at_in_1, at_in_2};

  FusionExecutorCache fec(std::move(fusion_ptr));
  auto outputs = fec.runFusionWithInputs(aten_inputs);

  auto t0 = at_in_0 + at_in_1;
  auto t1 = at_in_0 + at_in_2;

  auto runtime = fec.getMostRecentKernelRuntime();
  TORCH_INTERNAL_ASSERT(runtime->isSegmented());
  TORCH_INTERNAL_ASSERT(runtime->fusionSegments()->groups().size() == 2);

  testValidate(
      &fusion,
      outputs,
      {at_in_0, at_in_1, at_in_2},
      {t0, t1},
      __LINE__,
      __FILE__);
}

TEST_F(NVFuserTest, FusionIssue1305Repro_CUDA) {
  std::unique_ptr<Fusion> fusion_ptr = std::make_unique<Fusion>();
  Fusion& fusion = *fusion_ptr.get();
  FusionGuard fg(&fusion);

  auto t0 = makeContigTensor(1);
  auto t1 = makeContigTensor(2);

  fusion.addInput(t0);
  fusion.addInput(t1);

  auto t2 = broadcast(t0, {true, false});
  auto t3 = add(t1, t2);
  auto t4 = add(t3, t2);
  auto t5 = sum(t4, {1});
  auto t6 = broadcast(t5, {false, true});
  auto t7 = add(t3, t6);

  fusion.addOutput(t7);

  t3->computeAt(t7, -1, ComputeAtMode::MostInlined);

  TORCH_INTERNAL_ASSERT(t3->getComputeAtPosition() == 1);
}

TEST_F(NVFuserTest, FusionDoubleBuffering1_CUDA) {
  Fusion fusion;
  FusionGuard fg(&fusion);

  auto tv0 = makeContigTensor(1);
  fusion.addInput(tv0);

  auto tv1 = set(tv0);
  auto tv2 = add(tv1, IrBuilder::create<Double>(1.0));
  auto tv3 = set(tv2);
  fusion.addOutput(tv3);

  tv1->setMemoryType(MemoryType::Shared);

  tv3->split(-1, 128);
  tv3->split(-1, 32);
  TransformPropagatorWithCheck propagator(tv3);
  MaxRootDomainInfoSpanningTree(tv3).traverse(&propagator);

  tv0->computeAt(tv3, 1);

  tv3->axis(-2)->parallelize(ParallelType::BIDx);
  tv3->axis(-1)->parallelize(ParallelType::TIDx);
  scheduler_utils::parallelizeAllLike(tv3);

  tv1->doubleBuffer();

  auto options = at::TensorOptions().dtype(at::kFloat).device(at::kCUDA, 0);
  at::manual_seed(0);
  auto t0 = at::randn({1000}, options);

  FusionExecutor fe;
  fe.compileFusion(&fusion, {t0});
  auto cg_outputs = fe.runFusion({t0});

  auto ref = t0 + 1;

  testValidate(&fusion, cg_outputs, {t0}, {ref}, __LINE__, __FILE__);
}

TEST_F(NVFuserTest, FusionDoubleBuffering2_CUDA) {
  Fusion fusion;
  FusionGuard fg(&fusion);

  auto tv0 = makeContigTensor(1);
  fusion.addInput(tv0);

  auto tv1 = set(tv0);
  auto tv2 = add(tv1, IrBuilder::create<Double>(1.0));
  auto tv3 = set(tv2);
  fusion.addOutput(tv3);

  tv3->split(-1, 128);
  tv3->split(-1, 32);
  TransformPropagatorWithCheck propagator(tv3);
  MaxRootDomainInfoSpanningTree(tv3).traverse(&propagator);

  tv0->computeAt(tv3, -1);

  tv3->axis(-2)->parallelize(ParallelType::BIDx);
  tv3->axis(-1)->parallelize(ParallelType::TIDx);
  scheduler_utils::parallelizeAllLike(tv3);

  tv1->doubleBuffer();

  auto options = at::TensorOptions().dtype(at::kFloat).device(at::kCUDA, 0);
  at::manual_seed(0);
  auto t0 = at::randn({1000}, options);

  FusionExecutor fe;
  fe.compileFusion(&fusion, {t0});
  auto cg_outputs = fe.runFusion({t0});

  auto ref = t0 + 1;

  testValidate(&fusion, cg_outputs, {t0}, {ref}, __LINE__, __FILE__);
}

TEST_F(NVFuserTest, FusionDoubleBuffering3_CUDA) {
  Fusion fusion;
  FusionGuard fg(&fusion);

  auto tv0 = makeContigTensor(1);
  fusion.addInput(tv0);

  auto tv1 = add(tv0, IrBuilder::create<Double>(1.0));
  auto tv2 = set(tv1);
  auto tv3 = add(tv2, IrBuilder::create<Double>(1.0));
  fusion.addOutput(tv3);

  tv1->setMemoryType(MemoryType::Shared);

  tv3->split(-1, 128);
  tv3->split(-1, 32);
  TransformPropagatorWithCheck propagator(tv3);
  MaxRootDomainInfoSpanningTree(tv3).traverse(&propagator);

  tv0->computeAt(tv3, 1);

  // tv2 is invalid to double-buffer as its producer, tv1, is
  // computed inside the double-buffering loop.
  // NOLINTNEXTLINE(cppcoreguidelines-avoid-goto,hicpp-avoid-goto)
  ASSERT_ANY_THROW(tv2->doubleBuffer());

  // Moving tv2 inner makes tv1 large enough to double-buffer tv2
  tv2->computeAt(tv3, 2);

  tv2->doubleBuffer();

  tv3->axis(-1)->parallelize(ParallelType::TIDx);
  scheduler_utils::parallelizeAllLike(tv3);

  auto options = at::TensorOptions().dtype(at::kFloat).device(at::kCUDA, 0);
  at::manual_seed(0);
  auto t0 = at::randn({1000}, options);

  FusionExecutor fe;
  fe.compileFusion(&fusion, {t0});
  auto cg_outputs = fe.runFusion({t0});

  auto ref = t0 + 2;

  testValidate(&fusion, cg_outputs, {t0}, {ref}, __LINE__, __FILE__);
}

// Double buffering smem to local and unswitch
TEST_F(NVFuserTest, FusionDoubleBuffering4_CUDA) {
  Fusion fusion;
  FusionGuard fg(&fusion);

  auto tv0 = makeContigTensor(1);
  fusion.addInput(tv0);

  auto tv1 = add(tv0, IrBuilder::create<Double>(1.0));
  auto tv2 = set(tv1);
  auto tv3 = add(tv2, IrBuilder::create<Double>(1.0));
  fusion.addOutput(tv3);

  tv1->setMemoryType(MemoryType::Shared);

  tv3->split(-1, 128);
  tv3->split(-1, 32);
  tv3->split(-1, 8);
  TransformPropagatorWithCheck propagator(tv3);
  MaxRootDomainInfoSpanningTree(tv3).traverse(&propagator);

  tv0->computeAt(tv3, 2);
  tv2->computeAt(tv3, -1);

  tv3->axis(-1)->parallelize(ParallelType::TIDx);
  tv3->axis(1)->parallelize(ParallelType::Unswitch);
  scheduler_utils::parallelizeAllLike(tv3);

  tv2->doubleBuffer();

  auto options = at::TensorOptions().dtype(at::kFloat).device(at::kCUDA, 0);
  at::manual_seed(0);
  auto t0 = at::randn({1000}, options);

  FusionExecutor fe;
  fe.compileFusion(&fusion, {t0});
  auto cg_outputs = fe.runFusion({t0});

  auto ref = t0 + 2;

  testValidate(&fusion, cg_outputs, {t0}, {ref}, __LINE__, __FILE__);
}

// Double buffering gmem to shared and unswitch
TEST_F(NVFuserTest, FusionDoubleBuffering5_CUDA) {
  Fusion fusion;
  FusionGuard fg(&fusion);

  auto tv0 = makeContigTensor(1);
  fusion.addInput(tv0);

  auto tv1 = set(tv0);
  auto tv2 = add(tv1, IrBuilder::create<Double>(1.0));
  fusion.addOutput(tv2);

  tv1->setMemoryType(MemoryType::Shared);

  tv2->split(-1, 128);
  tv2->split(-1, 32);
  tv2->split(-1, 8);
  TransformPropagatorWithCheck propagator(tv2);
  MaxRootDomainInfoSpanningTree(tv2).traverse(&propagator);

  tv0->computeAt(tv2, 2);
  tv1->computeAt(tv2, -1);

  tv2->axis(-1)->parallelize(ParallelType::TIDx);
  tv2->axis(1)->parallelize(ParallelType::Unswitch);
  scheduler_utils::parallelizeAllLike(tv2);

  tv1->doubleBuffer();

  auto options = at::TensorOptions().dtype(at::kFloat).device(at::kCUDA, 0);
  at::manual_seed(0);
  auto t0 = at::randn({1000}, options);

  FusionExecutor fe;
  fe.compileFusion(&fusion, {t0});
  auto cg_outputs = fe.runFusion({t0});

  auto ref = t0 + 1;

  testValidate(&fusion, cg_outputs, {t0}, {ref}, __LINE__, __FILE__);
}

// Double buffering smem to local and unroll
TEST_F(NVFuserTest, FusionDoubleBuffering6_CUDA) {
  Fusion fusion;
  FusionGuard fg(&fusion);

  auto tv0 = makeContigTensor(1);
  fusion.addInput(tv0);

  auto tv1 = add(tv0, IrBuilder::create<Double>(1.0));
  auto tv2 = set(tv1);
  auto tv3 = add(tv2, IrBuilder::create<Double>(1.0));
  fusion.addOutput(tv3);

  tv1->setMemoryType(MemoryType::Shared);

  tv3->split(-1, 128);
  tv3->split(-1, 16);
  tv3->split(-2, 4);
  tv3->split(-2, 2);
  TransformPropagatorWithCheck propagator(tv3);
  MaxRootDomainInfoSpanningTree(tv3).traverse(&propagator);

  tv0->computeAt(tv3, 1);
  tv2->computeAt(tv3, -1);

  tv3->axis(2)->parallelize(ParallelType::Unroll);
  tv3->axis(4)->parallelize(ParallelType::TIDx);

  tv2->doubleBuffer();

  auto options = at::TensorOptions().dtype(at::kFloat).device(at::kCUDA, 0);
  at::manual_seed(0);
  auto t0 = at::randn({199}, options);

  FusionExecutor fe;
  fe.compileFusion(&fusion, {t0});
  auto cg_outputs = fe.runFusion({t0});

  auto ref = t0 + 2;

  testValidate(&fusion, cg_outputs, {t0}, {ref}, __LINE__, __FILE__);
}

// Double buffering and vectorize
TEST_F(NVFuserTest, FusionDoubleBuffering7_CUDA) {
  Fusion fusion;
  FusionGuard fg(&fusion);

  auto tv0 = makeContigTensor(1);
  fusion.addInput(tv0);

  auto tv1 = set(tv0);
  auto tv2 = add(tv1, IrBuilder::create<Double>(1.0));
  fusion.addOutput(tv2);

  tv2->split(-1, 128);
  tv2->split(-1, 4);
  TransformPropagatorWithCheck propagator(tv2);
  MaxRootDomainInfoSpanningTree(tv2).traverse(&propagator);

  tv1->computeAt(tv2, 2);

  tv2->axis(-2)->parallelize(ParallelType::TIDx);

  tv1->axis(-1)->parallelize(ParallelType::Vectorize);

  tv1->doubleBuffer();

  auto options = at::TensorOptions().dtype(at::kFloat).device(at::kCUDA, 0);
  at::manual_seed(0);
  auto t0 = at::randn({200}, options);

  FusionExecutor fe;
  fe.compileFusion(&fusion, {t0});
  auto cg_outputs = fe.runFusion({t0});

  auto ref = t0 + 1;

  testValidate(&fusion, cg_outputs, {t0}, {ref}, __LINE__, __FILE__);
}

// Multiple tensors to double-buffer
TEST_F(NVFuserTest, FusionDoubleBuffering8_CUDA) {
  Fusion fusion;
  FusionGuard fg(&fusion);

  auto tv0 = makeContigTensor(1);
  fusion.addInput(tv0);
  auto tv1 = makeContigTensor(1);
  fusion.addInput(tv1);

  auto tv2 = set(tv0);
  auto tv3 = set(tv1);
  auto tv4 = add(tv2, tv3);
  fusion.addOutput(tv4);

  tv4->split(0, 32);
  tv4->split(0, 4);
  TransformPropagatorWithCheck propagator(tv4);
  MaxRootDomainInfoSpanningTree(tv4).traverse(&propagator);

  tv0->computeAt(tv4, 1);
  tv1->computeAt(tv4, 1);

  tv4->axis(-1)->parallelize(ParallelType::TIDx);
  scheduler_utils::parallelizeAllLike(tv4);

  tv2->doubleBuffer();
  tv3->doubleBuffer();

  auto options = at::TensorOptions().dtype(at::kFloat).device(at::kCUDA, 0);
  at::manual_seed(0);
  auto t0 = at::randn({100}, options);
  auto t1 = at::randn({100}, options);

  FusionExecutor fe;
  fe.compileFusion(&fusion, {t0, t1});
  auto cg_outputs = fe.runFusion({t0, t1});

  auto ref = t0 + t1;

  testValidate(&fusion, cg_outputs, {t0, t1}, {ref}, __LINE__, __FILE__);
}

// Nested double buffering from gmem to smem and smem to register
TEST_F(NVFuserTest, FusionDoubleBuffering9_CUDA) {
  Fusion fusion;
  FusionGuard fg(&fusion);

  auto tv0 = makeContigTensor(1);
  fusion.addInput(tv0);
  auto tv1 = add(tv0, IrBuilder::create<Double>(1));
  auto out = tv1;
  fusion.addOutput(out);

  auto tv2 = tv0->cacheAfter();
  auto tv3 = tv2->cacheAfter();

  out->split(0, 32);
  out->split(0, 4);
  TransformPropagatorWithCheck propagator(out);
  MaxRootDomainInfoSpanningTree(out).traverse(&propagator);

  tv2->setMemoryType(MemoryType::Shared);

  tv2->computeAt(out, 1);
  tv3->computeAt(out, -1);

  out->axis(-1)->parallelize(ParallelType::TIDx);
  scheduler_utils::parallelizeAllLike(out);

  tv2->doubleBuffer();
  tv3->doubleBuffer();

  auto options = at::TensorOptions().dtype(at::kFloat).device(at::kCUDA, 0);
  at::manual_seed(0);
  auto t0 = at::randn({1001}, options);

  FusionExecutor fe;
  fe.compileFusion(&fusion, {t0});
  auto cg_outputs = fe.runFusion({t0});

  auto ref = t0 + 1;

  testValidate(&fusion, cg_outputs, {t0}, {ref}, __LINE__, __FILE__);
}

// FusionSmemBlockGemmCache + double buffering at both smem and local
TEST_F(NVFuserTest, FusionSmemBlockGemmCacheDoubleBuffer_CUDA) {
  Fusion fusion;
  FusionGuard fg(&fusion);

  // Algorithm
  TensorView* tv0 = makeSymbolicTensor(2); // (M, K)
  TensorView* tv1 = makeSymbolicTensor(2); // (K, N)
  TensorView* tv2 = broadcast(tv0, {false, false, true}); // (M, K, B)
  TensorView* tv3 = broadcast(tv1, {true, false, false}); // (B, K, N)
  TensorView* tv4 = mul(tv2, tv3); // M, K, N
  TensorView* tv5 = sum(tv4, {1}); // M, R, N
  fusion.addInput(tv0);
  fusion.addInput(tv1);
  fusion.addOutput(tv5);

  TensorView* tv6 = tv5->cacheBefore();

  // For smem double buffering
  auto tv0_cache_local = tv0->cacheAfter();
  auto tv1_cache_local = tv1->cacheAfter();

  // For register double buffering
  auto tv0_cache_smem = tv0->cacheAfter();
  auto tv1_cache_smem = tv1->cacheAfter();

  const int BSX = 32;
  const int TSX = 8;

  // [M, K, N]
  tv6->split(-1, BSX);
  tv6->split(-1, TSX);
  tv6->split(1, BSX);
  tv6->split(0, BSX);
  tv6->split(1, TSX);
  // [M/BSX, BSX/TSX, TSX, K/BSX, BSX, N/BSX, BSX/TSX, TSX]
  tv6->reorder(
      {{4, 7}, {7, 6}, {6, 5}, {2, 4}, {1, 3}, {3, 2}, {5, 1}, {0, 0}});
  // [M/BSX, N/BSX, K/BSX, BSX/TSX, BSX/TSX, TSX, TSX, BSX]

  auto tv6_rf = tv6->rFactor({-1});

  TransformPropagatorWithCheck propagator(tv6_rf);
  MaxRootDomainInfoSpanningTree(tv6_rf).traverse(&propagator);

  tv0->computeAt(tv6, 3);
  tv1->computeAt(tv6, 3);

  tv6_rf->computeAt(tv6, -1);
  tv0_cache_local->computeAt(tv6_rf, -1);
  tv1_cache_local->computeAt(tv6_rf, -1);

  tv0_cache_smem->setMemoryType(MemoryType::Shared);
  tv1_cache_smem->setMemoryType(MemoryType::Shared);

  tv5->axis(0)->parallelize(ParallelType::BIDx);
  tv5->axis(1)->parallelize(ParallelType::BIDy);
  tv5->axis(-3)->parallelize(ParallelType::TIDy);
  tv5->axis(-1)->parallelize(ParallelType::TIDx);

  scheduler_utils::parallelizeAllLike(tv5);

  tv0_cache_local->doubleBuffer();
  tv1_cache_local->doubleBuffer();

  tv0_cache_smem->doubleBuffer();
  tv1_cache_smem->doubleBuffer();

  constexpr int M = 154, K = 45, N = 1524;

  auto options = at::TensorOptions().dtype(at::kFloat).device(at::kCUDA, 0);
  at::Tensor t0 = at::randn({M, K}, options);
  at::Tensor t1 = at::randn({K, N}, options);
  at::Tensor aten_output = matmul(t0.to(at::kDouble), t1.to(at::kDouble));

  std::vector<c10::IValue> aten_inputs = {t0, t1};

  FusionExecutor fe;
  fe.compileFusion(&fusion, aten_inputs);
  auto cg_outputs = fe.runFusion(aten_inputs);

  testValidate(
      &fusion, cg_outputs, aten_inputs, {aten_output}, __LINE__, __FILE__);
  // The smem cache write in this test case is redundant predicated,
  //   and also double buffered. Currently we are relying on WAR sync
  //   insertion to ensure ordering of double buffered tensor access.
  // The check below makes sure that the sync is inserted so that the
  //   test isn't running on a race condition.
  TORCH_CHECK(fe.kernel()->summary().war_hazard_syncs_count > 0);
}

TEST_F(NVFuserTest, FusionIntermediateTensorVectorize_CUDA) {
  GTEST_SKIP();
  std::vector<MemoryType> mem_types = {MemoryType::Shared, MemoryType::Local};

  for (auto mem_type : mem_types) {
    Fusion fusion;
    FusionGuard fg(&fusion);

    auto tv0 = makeContigTensor(1);
    fusion.addInput(tv0);

    auto tv1 = set(tv0);
    auto tv2 = set(tv1);
    auto tv3 = set(tv2);
    fusion.addOutput(tv3);

    tv1->setMemoryType(mem_type);

    tv3->split(-1, 4);
    TransformPropagatorWithCheck propagator(tv3);
    MaxRootDomainInfoSpanningTree(tv3).traverse(&propagator);

    tv1->computeAt(tv3, -2);

    tv2->axis(-1)->parallelize(ParallelType::Vectorize);

    auto options = at::TensorOptions().dtype(at::kFloat).device(at::kCUDA, 0);
    at::manual_seed(0);
    auto t0 = at::randn({15}, options);
    FusionExecutor fe;
    fe.compileFusion(&fusion);

    // This should throw an exception as the extent of t0 is not
    // divisible by the vector width
    // NOLINTNEXTLINE(cppcoreguidelines-avoid-goto,hicpp-avoid-goto)
    ASSERT_ANY_THROW(fe.runFusion({t0}));

    auto t1 = at::randn({16}, options);
    auto cg_outputs = fe.runFusion({t1});

    auto ref = t1;

    testValidate(&fusion, cg_outputs, {t1}, {ref}, __LINE__, __FILE__);
  }
}

TEST_F(NVFuserTest, FusionBroadcastConcretization1_CUDA) {
  Fusion fusion;
  FusionGuard fg(&fusion);

  auto tv0 = makeConcreteTensor({10, 1});
  fusion.addInput(tv0);
  auto tv1 = makeConcreteTensor({10, 20});
  fusion.addInput(tv1);
  auto tv2 = makeConcreteTensor({10, 10});
  fusion.addInput(tv2);

  // Not concretized
  auto tv3 = sum(tv2, {1});
  auto tv4 = broadcast(tv3, {false, true});
  auto tv5 = add(tv0, tv4);
  fusion.addOutput(tv5);

  // Concretized
  auto tv6 = sum(tv2, {1});
  auto tv7 = broadcast(tv6, {false, true});
  auto tv8 = add(tv1, tv7);
  fusion.addOutput(tv8);

  for (auto tv : {tv3, tv4, tv5, tv6, tv7, tv8}) {
    tv->axis(1)->parallelize(ParallelType::TIDx);
  }

  GpuLower gpulw(&fusion);
  TORCH_CHECK(!gpulw.concretizedBroadcastDomains()->isConcretized(
      loweredTv(tv4, gpulw)->axis(1)));
  TORCH_CHECK(gpulw.concretizedBroadcastDomains()->isConcretized(
      loweredTv(tv7, gpulw)->axis(1)));

  auto options = at::TensorOptions().dtype(at::kFloat).device(at::kCUDA, 0);
  at::manual_seed(0);
  auto t0 = at::randn({10, 1}, options);
  auto t1 = at::randn({10, 20}, options);
  auto t2 = at::randn({10, 10}, options);
  std::vector<c10::IValue> aten_inputs = {t0, t1, t2};

  FusionExecutor fe;
  fe.compileFusion(&fusion, aten_inputs);
  auto outputs = fe.runFusion(aten_inputs);

  auto t5 = t0 + t2.sum({1}).unsqueeze(-1);
  auto t8 = t1 + t2.sum({1}).unsqueeze(-1);

  testValidate(&fusion, outputs, aten_inputs, {t5, t8}, __LINE__, __FILE__);
}

TEST_F(NVFuserTest, FusionBroadcastConcretization2_CUDA) {
  Fusion fusion;
  FusionGuard fg(&fusion);

  auto tv0 = makeSymbolicTensor(2);
  fusion.addInput(tv0);

  auto tv1 = sum(tv0, {0, 1});
  auto tv2 = broadcast(tv1, {true});
  auto tv3 = broadcast(tv2, {false, true});
  fusion.addOutput(tv3);

  // tv1 is thread-predicated with TIDx and TIDy
  tv1->axis(0)->parallelize(ParallelType::TIDx);
  tv1->axis(1)->parallelize(ParallelType::TIDy);
  // tv2 broadcasts along TIDx
  tv2->axis(0)->parallelize(ParallelType::TIDx);
  // tv3 broadcasts along TIDy
  tv3->axis(0)->parallelize(ParallelType::TIDx);
  tv3->axis(1)->parallelize(ParallelType::TIDy);

  // Both tv2 and tv3 broadcast along predicated TID dimensions, but
  // since the broadcast domains are not concretized, there should be
  // no actual parallel broadcast

  GpuLower gpulw(&fusion);
  TORCH_CHECK(
      !gpulw.kernel()->summary().has_block_broadcasts &&
          !gpulw.kernel()->summary().has_grid_broadcasts,
      "There must be no parallel broadcast in this fusion");

  auto options = at::TensorOptions().dtype(at::kFloat).device(at::kCUDA, 0);
  at::manual_seed(0);
  auto t0 = at::randn({10, 11}, options);
  std::vector<c10::IValue> aten_inputs = {t0};

  FusionExecutor fe;
  fe.compileFusion(&fusion, aten_inputs);
  auto outputs = fe.runFusion(aten_inputs);

  auto t3 = t0.sum().unsqueeze(-1).unsqueeze(-1);

  testValidate(&fusion, outputs, aten_inputs, {t3}, __LINE__, __FILE__);
}

TEST_F(NVFuserTest, FusionBroadcastConcretization3_CUDA) {
  Fusion fusion;
  FusionGuard fg(&fusion);

  std::vector<int64_t> input_shape({10, 4, 8});
  std::vector<int64_t> output_shape({8, 4, 1});

  auto tv0 = makeConcreteTensor(input_shape);
  fusion.addInput(tv0);

  auto tv2 = sum(tv0, {0});
  auto tv3 = set(tv2);
  auto tv4 =
      reshape(tv3, {input_shape.begin() + 1, input_shape.end()}, output_shape);
  auto tv5 = add(tv4, IrBuilder::create<Double>(1));
  fusion.addOutput(tv5);

  tv2->axis(0)->parallelize(ParallelType::TIDx);
  tv4->axis(-1)->parallelize(ParallelType::TIDx);
  tv5->axis(-1)->parallelize(ParallelType::TIDx);

  // The reshape op adds a broadcast domain in tv4, which is
  // parallelized. Howver, it is never materialized, so there should
  // be no parallel broadcast.

  GpuLower gpulw(&fusion);
  TORCH_CHECK(
      !gpulw.kernel()->summary().has_block_broadcasts &&
          !gpulw.kernel()->summary().has_grid_broadcasts,
      "There must be no parallel broadcast in this fusion");

  auto options = at::TensorOptions().dtype(at::kFloat).device(at::kCUDA, 0);
  at::manual_seed(0);
  auto t0 = at::randn(input_shape, options);
  std::vector<c10::IValue> aten_inputs = {t0};

  FusionExecutor fe;
  fe.compileFusion(&fusion, aten_inputs);
  auto outputs = fe.runFusion(aten_inputs);

  auto t5 = at::native::view(t0.sum(0), output_shape) + 1;

  testValidate(&fusion, outputs, aten_inputs, {t5}, __LINE__, __FILE__);
}

// Merging non-broadcast and broadcast domains
// TODO: Fix use case see issue https://github.com/csarofeen/pytorch/issues/1418
// validateParallelize does not pass. Even if it's skipped,
// generated code is invalid as blockBroadcast is not used.
#if 0
TEST_F(NVFuserTest, FusionBroadcastConcretization4_CUDA) {
  Fusion fusion;
  FusionGuard fg(&fusion);

  auto tv0 = makeSymbolicTensor(2);
  fusion.addInput(tv0);

  auto tv1 = sum(tv0, {1});
  auto tv2 = broadcast(tv1, {false, true});
  auto tv3 = add(tv2, tv0);
  fusion.addOutput(tv3);

  tv1->axis(1)->parallelize(ParallelType::TIDx);

  tv2->merge(0, 1);
  tv2->axis(0)->parallelize(ParallelType::TIDx);
  // TODO: When set to shared memory, this kernel should be correct, but fails
  // validation and when skipped produces incorrect code
  tv2->setMemoryType(MemoryType::Shared);

  tv3->merge(0, 1);
  tv3->axis(0)->parallelize(ParallelType::TIDx);

  fusion.printMath();
  fusion.printKernel();
}
#endif

TEST_F(NVFuserTest, FusionBroadcastConcretization5_CUDA) {
  Fusion fusion;
  FusionGuard fg(&fusion);

  auto tv0 = makeSymbolicTensor(1);
  fusion.addInput(tv0);
  auto tv1 = makeSymbolicTensor(1);
  fusion.addInput(tv1);
  auto tv2 = makeSymbolicTensor(1);
  fusion.addInput(tv2);
  auto tv3 = makeSymbolicTensor(1);
  fusion.addInput(tv3);

  // Assert tv2 and tv3 have the same shape
  auto tv4 = add(tv2, tv3);
  fusion.addOutput(tv4);

  // Concretize a broadcast domain to multiple non-concrete domains
  // through a multi-output expression. It should be considered to be
  // non-uniquely concretized.
  auto tv5 = broadcast(tv0, {false, true});
  // Reduce only the non-broadcast domain.
  auto tvs = Welford(tv5, {0});
  auto tv9 = add(tvs.avg, tv1);
  auto tv10 = add(tvs.var_sum, tv2);
  fusion.addOutput(tv9);
  fusion.addOutput(tv10);

  // Same pattern as the above, but concretize the broadcast domain
  // with tv2 and tv3, which have the exactly same shape, so the
  // broadcast should be considered uniquely concretized.
  auto tv11 = broadcast(tv0, {false, true});
  // Reduce only the non-broadcast domain.
  auto tvs2 = Welford(tv11, {0});
  auto tv15 = add(tvs2.avg, tv2);
  auto tv16 = add(tvs2.var_sum, tv3);
  fusion.addOutput(tv15);
  fusion.addOutput(tv16);

  // Reduce only the broadcast domain. Since it's reduced, it should
  // not be considered to be concretized.
  auto tv17 = broadcast(tv0, {false, true});
  auto tvs3 = Welford(tv17, {1});
  fusion.addOutput(tvs3.avg);

  ConcretizedBroadcastDomains bcast_concretization_info(&fusion);

  TORCH_CHECK(
      bcast_concretization_info.maybeNonUniquelyConcretized(tv5->axis(1)),
      "Failed to detect non-unique concretization of ",
      tv5->toString());

  TORCH_CHECK(
      bcast_concretization_info.isUniquelyConcretized(tv11->axis(1)),
      "Failed to detect unique concretization of ",
      tv11->toString());

  TORCH_CHECK(
      !bcast_concretization_info.isConcretized(tv17->axis(1)),
      "Failed to detect non-concretization of ",
      tv17->toString());
}

TEST_F(NVFuserTest, FusionIssue1430_CUDA) {
  // Derived from an expression sorting issue when using loop map, now expr
  // sorting uses parallel map.
  std::unique_ptr<Fusion> fusion_ptr = std::make_unique<Fusion>();
  Fusion& fusion = *fusion_ptr.get();
  FusionGuard fg(&fusion);

  int V = 2, W = 3, X = 4, Y = 5, Z = 6;

  // setup fusion
  auto tv0 = TensorViewBuilder()
                 .ndims(5)
                 .dtype(DataType::Half)
                 .contiguity(std::vector<bool>(5, true))
                 .shape({V, W, X, Y, Z})
                 .build();

  fusion.addInput(tv0);
  auto tv1 = set(tv0);
  auto tv2 = castOp(DataType::Float, tv1);

  auto tvs = Welford(tv2, {1, 2, 3, 4});
  auto tv3 = tvs.avg;
  auto tv4 = tvs.var_sum;

  // avg
  auto tv6 = broadcast(tvs.avg, {false, true, true, true, true});

  // var
  auto tv7 = mul(tv4, IrBuilder::create<Double>(1. / (W * X * Y * Z)));
  auto tv8 = add(tv7, IrBuilder::create<Double>(1.e-6));
  auto tv9 = broadcast(tv8, {false, true, true, true, true});
  auto tv10 = rsqrt(tv9);

  auto tv11 = castOp(DataType::Float, tv1);
  auto tv12 = sub(tv11, tv6);
  auto tv13 = mul(tv12, tv10);

  auto tv14 = set(tv13);
  fusion.addOutput(tv14);

  tv3->axis(0)->parallelize(ParallelType::BIDy);
  tv3->axis(2)->parallelize(ParallelType::BIDx);
  tv3->axis(3)->parallelize(ParallelType::TIDx);
  tv3->axis(4)->parallelize(ParallelType::Vectorize);

  // tv3->reorder({{1, -2}});

  auto rfactor = ir_utils::rfactorHelper(tv3, {1, 4});

  scheduler_utils::parallelizeAllLike(rfactor);

  for (auto tv : ir_utils::allTvs(&fusion)) {
    if (tv != tv1 || tv != tv3) {
      for (auto i : c10::irange(tv->nDims())) {
        if (isParallelTypeVectorize(tv->axis(i)->getParallelType())) {
          tv->axis(i)->parallelize(ParallelType::Serial);
        }
      }
    }
  }

  tv0->computeAt(tv14, 1);
  tv13->computeAt(tv14, -2);
  tv2->computeAt(tv14, -1, ComputeAtMode::MostInlined);
  tv11->computeAt(tv14, -1, ComputeAtMode::MostInlined);

  auto options = at::TensorOptions().dtype(at::kHalf).device(at::kCUDA, 0);
  at::Tensor t0 = at::randn({V, W, X, Y, Z}, options);

  FusionExecutor fe;
  fe.compileFusion(&fusion);
  auto cg_outputs = fe.runFusion({t0}, LaunchParams(X, V, -1, Y, -1, -1));

  auto t0_double = t0.to(at::kDouble);

  auto at_mu = at::mean(t0_double, {1, 2, 3, 4})
                   .unsqueeze(-1)
                   .unsqueeze(-1)
                   .unsqueeze(-1)
                   .unsqueeze(-1);
  auto at_var = at::var(t0_double, {1, 2, 3, 4}, false)
                    .unsqueeze(-1)
                    .unsqueeze(-1)
                    .unsqueeze(-1)
                    .unsqueeze(-1);

  auto at_out = t0_double.sub(at_mu).div(at_var.add(1.e-6).sqrt());

  testValidate(
      &fusion,
      cg_outputs,
      {t0},
      {at_out},
      __LINE__,
      __FILE__,
      "",
      LaunchParams(X, V, -1, Y, -1, -1));
}

// Test code generation of allocated scalars
TEST_F(NVFuserTest, FusionCodegenAllocatedScalars_CUDA) {
  Fusion fusion;
  FusionGuard fg(&fusion);

  // Fusion is just a dummy container in this test, just used for
  // getting a Kernel container
  auto tv0 = makeSymbolicTensor(0);
  fusion.addInput(tv0);
  auto tv1 = set(tv0);
  fusion.addOutput(tv1);

  GpuLower gpulw(&fusion);
  auto kernel = gpulw.kernel();

  // Set the kernel as the current fusion
  FusionGuard kg(kernel);

  // Create alocated scalars
  auto ks0 = add(kernel->zeroVal(), kernel->oneVal());
  auto ks0_alloc = IrBuilder::create<kir::Allocate>(
      ks0, MemoryType::Local, kernel->oneVal());

  auto ks1 = add(ks0, kernel->oneVal());
  auto ks1_alloc = IrBuilder::create<kir::Allocate>(
      ks1, MemoryType::Local, kernel->oneVal());

  auto tk0 = kernel->inputs()[0]->as<TensorView>();
  auto tki0 = IrBuilder::create<kir::TensorIndex>(tk0, ks0);
  auto tki1 = IrBuilder::create<kir::TensorIndex>(tk0, ks1);
  auto tk0_expr = IrBuilder::create<UnaryOp>(UnaryOpType::Set, tki0, tki1);

  // Insert the scalar expression and the allocation of the
  // output directly to the kernel
  auto proxy = kir::KernelInternalProxy(kernel);

  const auto indent = "  ";
  const auto ks0_name = "i" + std::to_string(ks0->name());
  const auto ks1_name = "i" + std::to_string(ks1->name());
  const auto tk0_name = "T" + std::to_string(tk0->name());

  auto& exprs = proxy.topLevelExprs();
  exprs.push_back(tk0_expr);

  // Invalid code gen
  const auto no_alloc_code = codegen::generateCudaKernel(kernel);

  // Without alloc, Int vals are just inlined, resulting in:
  // t0[(0 + 1)] = t0[((0 + 1) + 1)]
  std::stringstream no_alloc_ref;
  no_alloc_ref << "\n"
               << indent << tk0_name << "[(0 + 1)]\n"
               << indent << indent << " = " << tk0_name << "[((0 + 1) + 1)];\n";

  TORCH_CHECK(
      no_alloc_code.find(no_alloc_ref.str()) != std::string::npos,
      "Invalid code generation. Expected:",
      no_alloc_ref.str(),
      "Actual:\n",
      no_alloc_code);

  // Insert proper allocations and definitions
  exprs.insert(std::find(exprs.begin(), exprs.end(), tk0_expr), ks0_alloc);
  exprs.insert(
      std::find(exprs.begin(), exprs.end(), tk0_expr), ks0->definition());
  exprs.insert(std::find(exprs.begin(), exprs.end(), tk0_expr), ks1_alloc);
  exprs.insert(
      std::find(exprs.begin(), exprs.end(), tk0_expr), ks1->definition());

  const auto valid_code = codegen::generateCudaKernel(kernel);

  std::stringstream valid_ref;
  valid_ref << "\n"
            << indent << tk0_name << "[" << ks0_name << "]\n"
            << indent << indent << " = " << tk0_name << "[" << ks1_name
            << "];\n";

  TORCH_CHECK(
      valid_code.find(valid_ref.str()) != std::string::npos,
      "Invalid code generation. Expected:",
      valid_ref.str(),
      "Actual:\n",
      valid_code);
}

TEST_F(NVFuserTest, FusionIndexHoist1_CUDA) {
  if (isOptionDisabled(DisableOption::IndexHoist)) {
    GTEST_SKIP() << "Index hoisting disabled";
  }

  Fusion fusion;
  FusionGuard fg(&fusion);

  auto tv0 = makeSymbolicTensor(2);
  fusion.addInput(tv0);

  auto tv1 = set(tv0);
  auto tv2 = set(tv1);
  auto tv3 = set(tv2);
  auto tv4 = set(tv3);
  auto tv5 = set(tv4);
  fusion.addOutput(tv5);

  tv1->split(-1, 4);
  tv2->split(-1, 4);
  tv3->merge(0, 1);
  tv3->split(0, 8);
  tv5->merge(0, 1);
  tv5->split(0, 8);
  tv4->computeAt(tv5, -1);

  tv1->setMemoryType(MemoryType::Global);
  tv2->setMemoryType(MemoryType::Global);
  tv3->setMemoryType(MemoryType::Global);

  // Use Int32 as the index type to verify Int32 is used as the type
  // of hoisted indices
  GpuLower gpulw(&fusion, {DataType::Int32});
  auto kernel = gpulw.kernel();

  auto is_index_times_ns = [](Val* val, Val* index, std::string name) -> bool {
    auto def = dynamic_cast<BinaryOp*>(val->definition());
    if (def == nullptr) {
      return false;
    }
    return def->getBinaryOpType() == BinaryOpType::Mul &&
        def->rhs()->isA<NamedScalar>() &&
        def->rhs()->as<NamedScalar>()->name() == name && def->lhs() == index;
  };

  // Validate indices in the kernel are hoisted as
  // intended. Validation could be also done by just string comparison
  // as the parser test, but updating such tests would be tedious.
  for (auto top_level_loop :
       ir_utils::filterByType<kir::ForLoop>(kernel->topLevelExprs())) {
    auto innermost_loop = top_level_loop;
    while (auto first_expr_loop = dynamic_cast<kir::ForLoop*>(
               innermost_loop->body().exprs().at(0))) {
      innermost_loop = first_expr_loop;
    }
    const auto& exprs = innermost_loop->body().exprs();
    TORCH_CHECK(!exprs.empty(), "No expression found");
    TORCH_CHECK(
        exprs.at(0)->isA<kir::Allocate>(),
        "Invalid expression: ",
        exprs.at(0)->toString());
    auto hoisted_index = exprs.at(0)->as<kir::Allocate>()->buffer();
    TORCH_CHECK(
        hoisted_index->dtype() == DataType::Int32,
        "Invalid data type of hoisted indices. Should be Int32 but: ",
        hoisted_index->dtype());
    kir::Predicate* pred = nullptr;
    for (auto expr : exprs) {
      if (expr->isA<kir::IfThenElse>()) {
        pred = expr->as<kir::IfThenElse>()->predicate();
        auto arith_expr = expr->as<kir::IfThenElse>()->thenBody().exprs().at(0);
        auto out_ti = arith_expr->outputs()[0]->as<kir::TensorIndex>();
        if (out_ti->view()->name() == 1) {
          // Ref: T1[*, hoisted_index] = T0[*, hoisted_index * T0.stride];
          auto t1_index =
              out_ti->index()->definition()->as<BinaryOp>()->input(1);
          TORCH_CHECK(
              t1_index == hoisted_index,
              "Invalid index: ",
              t1_index->toInlineString());
          // Pred: hoisted_index < T0.size[1]
          TORCH_CHECK(
              pred->value()->definition()->as<BinaryOp>()->lhs() ==
                  hoisted_index,
              "Invalid predicate: ",
              pred->value()->toInlineString(),
              ", ",
              expr->toString());
          TORCH_CHECK(arith_expr->inputs().size() == 1);
          auto in0 = arith_expr->inputs().front()->as<kir::TensorIndex>();
          TORCH_CHECK(in0->view()->name() == 0);
          // hoisted_index * T0.stride[1]
          auto t0_index = in0->index()->definition()->as<BinaryOp>()->input(1);
          TORCH_CHECK(
              is_index_times_ns(t0_index, hoisted_index, "T0.stride[1]"),
              "Invalid index: ",
              t0_index->toInlineString(),
              ", ",
              expr->toString());
        } else if (out_ti->view()->name() == 2) {
          // Ref: T3[*, hoisted_index] = T2[*, hoisted_index];
          auto out_index =
              out_ti->index()->definition()->as<BinaryOp>()->input(1);
          TORCH_CHECK(
              out_index == hoisted_index,
              "Invalid index: ",
              out_index->toInlineString(),
              ", ",
              expr->toString());
          TORCH_CHECK(
              pred->value()->definition()->as<BinaryOp>()->lhs() ==
                  hoisted_index,
              "Invalid predicate: ",
              pred->value()->toInlineString(),
              ", ",
              expr->toString());
          TORCH_CHECK(arith_expr->inputs().size() == 1);
          auto in0 = arith_expr->inputs().front()->as<kir::TensorIndex>();
          TORCH_CHECK(in0->view()->name() == 1);
          auto in0_index = in0->index()->definition()->as<BinaryOp>()->input(1);
          TORCH_CHECK(
              in0_index == hoisted_index,
              "Invalid index: ",
              in0_index->toInlineString(),
              ", ",
              expr->toString());
        } else if (out_ti->view()->name() == 3) {
          // Ref: T3[hoisted_index] = T2[hoisted_index];
          auto out_index = out_ti->index();
          TORCH_CHECK(
              out_index == hoisted_index,
              "Invalid index: ",
              out_index->toInlineString(),
              ", ",
              expr->toString());
          TORCH_CHECK(
              pred->value()->definition()->as<BinaryOp>()->lhs() ==
                  hoisted_index,
              "Invalid predicate: ",
              pred->value()->toInlineString(),
              ", ",
              expr->toString());
          TORCH_CHECK(arith_expr->inputs().size() == 1);
          auto in0 = arith_expr->inputs().front()->as<kir::TensorIndex>();
          TORCH_CHECK(in0->view()->name() == 2);
          auto in0_index = in0->index();
          TORCH_CHECK(
              in0_index == hoisted_index,
              "Invalid index: ",
              in0_index->toInlineString(),
              ", ",
              expr->toString());
        } else if (out_ti->view()->name() == 4) {
          // Ref: T4[0] = T3[hoisted_index];
          TORCH_CHECK(
              pred->value()->definition()->as<BinaryOp>()->lhs() ==
                  hoisted_index,
              "Invalid predicate: ",
              pred->value()->toInlineString(),
              ", ",
              expr->toString());
          TORCH_CHECK(arith_expr->inputs().size() == 1);
          auto in0 = arith_expr->inputs().front()->as<kir::TensorIndex>();
          TORCH_CHECK(in0->view()->name() == 3);
          auto in0_index = in0->index();
          TORCH_CHECK(
              in0_index == hoisted_index,
              "Invalid index: ",
              in0_index->toInlineString(),
              ", ",
              expr->toString());
        } else if (out_ti->view()->name() == 5) {
          // Ref: T5[hoisted_index] = T4[0]
          auto out_index = out_ti->index();
          TORCH_CHECK(
              out_index == hoisted_index,
              "Invalid index: ",
              out_index->toInlineString(),
              ", ",
              expr->toString());
          TORCH_CHECK(
              pred->value()->definition()->as<BinaryOp>()->lhs() ==
                  hoisted_index,
              "Invalid predicate: ",
              pred->value()->toInlineString(),
              ", ",
              expr->toString());
        }
      }
    }
  }

  auto options = at::TensorOptions().dtype(at::kFloat).device(at::kCUDA, 0);
  at::manual_seed(0);
  auto t0 = at::randn({15, 17}, options);

  FusionExecutor fe;
  fe.compileFusion(&fusion, {t0});
  auto cg_outputs = fe.runFusion({t0});

  auto ref = t0;

  testValidate(&fusion, cg_outputs, {t0}, {ref}, __LINE__, __FILE__);
}

// Hoist indices for vectorized tensors
TEST_F(NVFuserTest, FusionIndexHoist2_CUDA) {
  if (isOptionDisabled(DisableOption::IndexHoist)) {
    GTEST_SKIP() << "Index hoisting disabled";
  }

  Fusion fusion;
  FusionGuard fg(&fusion);

  auto tv0 = makeContigTensor(1);
  fusion.addInput(tv0);
  auto tv1 = makeContigTensor(1);
  fusion.addInput(tv1);

  auto tv2 = set(tv0);
  auto tv3 = set(tv1);
  auto tv4 = add(tv2, tv3);
  auto tv5 = set(tv4);
  fusion.addOutput(tv5);

  tv5->split(-1, 4);
  TransformPropagatorWithCheck propagator(tv5);
  MaxRootDomainInfoSpanningTree(tv5).traverse(&propagator);

  tv4->split(-1, 3);

  tv0->computeAt(tv5, 1);
  tv1->computeAt(tv5, 1);

  tv2->axis(-1)->parallelize(ParallelType::Vectorize);
  tv3->axis(-1)->parallelize(ParallelType::Vectorize);
  tv5->axis(-1)->parallelize(ParallelType::Vectorize);

  auto options = at::TensorOptions().dtype(at::kFloat).device(at::kCUDA, 0);
  at::manual_seed(0);
  auto t0 = at::randn({16}, options);
  auto t1 = at::randn({16}, options);

  FusionExecutor fe;
  fe.compileFusion(&fusion, {t0, t1});
  auto cg_outputs = fe.runFusion({t0, t1});

  auto ref = t0 + t1;

  testValidate(&fusion, cg_outputs, {t0, t1}, {ref}, __LINE__, __FILE__);
}

TEST_F(NVFuserTest, FusionIndexHoist3_CUDA) {
  if (isOptionDisabled(DisableOption::IndexHoist)) {
    GTEST_SKIP() << "Index hoisting disabled";
  }
  auto fusion = std::make_unique<Fusion>();
  FusionGuard fg(fusion.get());

  auto input = makeContigTensor(2);
  fusion->addInput(input);
  auto sin_input = sin(input);
  auto numel = mul(input->axis(0)->extent(), input->axis(1)->extent());
  auto output = add(sin_input, numel);
  fusion->addOutput(output);

  for (auto tv : {output, sin_input}) {
    tv->merge(0);
    tv->split(0, 256);
    tv->axis(0)->parallelize(ParallelType::BIDx);
    tv->axis(1)->parallelize(ParallelType::TIDx);
  }
  inlineMost();

  const auto options =
      at::TensorOptions().dtype(at::kFloat).device(at::kCUDA, 0);
  at::Tensor t0 = at::arange(10000, options).view({100, 100});
  at::Tensor t1 = t0.sin() + 10000;

  FusionExecutor fe;
  fe.compileFusion(fusion.get(), {t0});
  auto cg_outputs = fe.runFusion({t0});

  const std::string expected_kernel = R"(
__global__ void CUDAGeneratedKernel(Tensor<float, 2> T0, Tensor<float, 2> T2) {
  int64_t i37;
  i37 = (((nvfuser_index_t)blockIdx.x) * 256) + ((nvfuser_index_t)threadIdx.x);
  int64_t i7;
  i7 = T0.size[0] * T0.size[1];
<<<<<<< HEAD
  bool b80;
  b80 = ((nvfuser_index_t)threadIdx.x) < (i7 - i36);
  float f8;
  f8 = (float)(i7);
  float T1[1];
  if (b80) {
    T1[0]
       = sinf(T0[i37]);
  }
  if (b80) {
=======
  bool b68;
  b68 = i37 < i7;
  float f8;
  f8 = (float)(i7);
  float T1[1];
  if (b68) {
    T1[0]
       = sinf(T0[i37]);
  }
  if (b68) {
>>>>>>> 2ee05db7
    T2[i37]
      = T1[0]
      + f8;
  }
}
)";

  assertCUDAKernel(fusion.get(), expected_kernel);

  testValidate(fusion.get(), cg_outputs, {t0}, {t1}, __LINE__, __FILE__);
}

TEST_F(NVFuserTest, FusionTestGridComm_CUDA) {
  Fusion fusion;
  FusionGuard fg(&fusion);
  int X = 3, Y = 4, Z = 2;
  auto tv0 = makeContigConcreteTensor({X, Y, Z});
  fusion.addInput(tv0);
  auto tv1 = makeContigConcreteTensor({X, Y, Z});
  fusion.addInput(tv1);

  auto tv2 = set(tv0);
  auto tv3 = add(tv2, tv1);
  auto tv4 = set(tv3);
  auto tv5 = set(tv4);
  fusion.addOutput(tv5);

  tv2->setMemoryType(MemoryType::Global);
  tv3->setMemoryType(MemoryType::Global);
  tv4->setMemoryType(MemoryType::Global);

  tv2->axis(0)->parallelize(ParallelType::BIDy);
  tv2->axis(1)->parallelize(ParallelType::BIDx);
  tv2->axis(2)->parallelize(ParallelType::Vectorize);

  tv3->axis(0)->parallelize(ParallelType::BIDx);
  tv3->axis(1)->parallelize(ParallelType::BIDy);

  tv4->axis(0)->parallelize(ParallelType::BIDy);
  tv4->axis(1)->parallelize(ParallelType::BIDx);

  tv5->axis(0)->parallelize(ParallelType::BIDy);
  tv5->axis(1)->parallelize(ParallelType::BIDx);
  tv5->axis(2)->parallelize(ParallelType::Vectorize);

  auto options = at::TensorOptions().dtype(at::kFloat).device(at::kCUDA, 0);
  at::manual_seed(0);
  auto t0 = at::randn({X, Y, Z}, options);
  auto t1 = at::randn({X, Y, Z}, options);

  FusionExecutor fe;
  fe.compileFusion(&fusion, {t0, t1});
  auto cg_outputs = fe.runFusion({t0, t1});

  auto ref = t0 + t1;

  testValidate(&fusion, cg_outputs, {t0, t1}, {ref}, __LINE__, __FILE__);
}

// See issue https://github.com/csarofeen/pytorch/issues/1497
TEST_F(NVFuserTest, FusionTestGridComm2_CUDA) {
  Fusion fusion;
  FusionGuard fg(&fusion);

  int64_t W = 3, X = 4;

  auto tv0 = makeConcreteTensor({X});
  auto tv1 = makeConcreteTensor({W, X});
  fusion.addInput(tv0);
  fusion.addInput(tv1);

  auto tv2 = add(tv0, IrBuilder::create<Double>(1));
  auto tv3 = broadcast(tv2, {true, false});
  auto tv4 = add(tv3, tv1);
  fusion.addOutput(tv4);

  tv4->merge(0);
  tv4->split(0, 2);

  TransformPropagatorWithCheck propagator(tv4);
  MaxRootDomainInfoSpanningTree(tv4).traverse(&propagator);

  tv3->computeAt(tv4, 1);

  tv4->axis(0)->parallelize(ParallelType::BIDx);
  tv4->axis(-1)->parallelize(ParallelType::TIDx);
  tv2->axis(0)->parallelize(ParallelType::BIDx);
  tv2->axis(-1)->parallelize(ParallelType::TIDx);
  tv3->axis(-1)->parallelize(ParallelType::TIDx);

  tv2->setMemoryType(MemoryType::Global);

  auto options = at::TensorOptions().dtype(at::kFloat).device(at::kCUDA, 0);
  at::manual_seed(0);
  auto t0 = at::randn({X}, options);
  auto t1 = at::randn({W, X}, options);

  FusionExecutor fe;
  fe.compileFusion(&fusion, {t0, t1});
  auto cg_outputs = fe.runFusion({t0, t1});

  auto ref = t0 + t1 + 1;

  testValidate(&fusion, cg_outputs, {t0, t1}, {ref}, __LINE__, __FILE__);
}

// Vectorized reset test for double buffered registers
TEST_F(NVFuserTest, FusionDoubleBufferVector_CUDA) {
  Fusion fusion;
  FusionGuard fg(&fusion);

  auto tv0 = makeContigTensor(1);
  fusion.addInput(tv0);

  auto tv1 = add(tv0, IrBuilder::create<Double>(1.0));
  auto tv2 = sum(tv1, {0});
  auto tv2c = tv2->cacheBefore();

  fusion.addOutput(tv2);

  auto tv1cw = tv1->cacheAfter();
  auto tv1cr = tv1cw->cacheAfter();

  tv1cw->split(-1, 32);
  tv1cr->split(-1, 32);
  tv1cr->split(-1, 4);
  tv1cr->axis(-1)->parallelize(ParallelType::Vectorize);

  tv1cw->computeAt(tv1cr, 1);
  tv0->computeAt(tv1cw, -1);
  tv2c->split(-1, 32);
  tv2c->split(-1, 4);
  tv1cr->computeAt(tv2c, 2);

  tv1cw->setMemoryType(MemoryType::Shared);
  tv1cr->doubleBuffer();

  auto options = at::TensorOptions().dtype(at::kFloat).device(at::kCUDA, 0);

  at::manual_seed(0);
  auto t0 = at::randn({200}, options);
  FusionExecutor fe;
  fe.compileFusion(&fusion, {t0});
  auto cg_outputs = fe.runFusion({t0});
  auto ref = (t0 + 1).sum({0});

  testValidate(&fusion, cg_outputs, {t0}, {ref}, __LINE__, __FILE__);
}

// Request 48KB of data in shared mem,
//  should be large enough not to fit in
//  static allocations, but small enough
//  to fit in supported devices (sm70+).
TEST_F(NVFuserTest, FusionLargeSmem_CUDA) {
  Fusion fusion;
  FusionGuard fg(&fusion);

  auto tv0 = makeContigTensor(1);
  fusion.addInput(tv0);
  auto tv1 = add(tv0, IrBuilder::create<Double>(1.0));
  auto tv2 = add(tv1, IrBuilder::create<Double>(2.0));
  fusion.addOutput(tv2);

  tv2->split(0, 12288);
  tv2->split(1, 128);
  tv1->computeAt(tv2, 1);
  tv1->split(1, 128);
  tv0->computeAt(tv1, -1);
  tv1->setMemoryType(MemoryType::Shared);
  tv1->axis(-1)->parallelize(ParallelType::TIDx);
  tv2->axis(-1)->parallelize(ParallelType::TIDx);

  auto options = at::TensorOptions().dtype(at::kFloat).device(at::kCUDA, 0);

  at::manual_seed(0);
  auto t0 = at::randn({12288 * 4}, options);
  FusionExecutor fe;
  fe.compileFusion(&fusion, {t0});
  auto cg_outputs = fe.runFusion({t0});
  auto ref = t0 + 1 + 2;

  testValidate(&fusion, cg_outputs, {t0}, {ref}, __LINE__, __FILE__);
}

// Request a smem allocation that is equal to the device limit
TEST_F(NVFuserTest, FusionTooLargeSmem_CUDA) {
  Fusion fusion;
  FusionGuard fg(&fusion);

  auto properties = at::cuda::getDeviceProperties(
      c10::Device(c10::DeviceType::CUDA, 0).index());
  int device_limit = properties->sharedMemPerBlockOptin;

  auto tv0 = makeContigTensor(1);
  fusion.addInput(tv0);
  auto tv1 = add(tv0, IrBuilder::create<Double>(1.0));
  auto tv2 = add(tv1, IrBuilder::create<Double>(2.0));
  fusion.addOutput(tv2);

  // 4 byte per float
  tv2->split(0, device_limit / 4);
  tv2->split(1, 128);
  tv1->computeAt(tv2, 1);
  tv1->split(1, 128);
  tv0->computeAt(tv1, -1);
  tv1->setMemoryType(MemoryType::Shared);
  tv1->axis(-1)->parallelize(ParallelType::TIDx);
  tv2->axis(-1)->parallelize(ParallelType::TIDx);

  auto options = at::TensorOptions().dtype(at::kFloat).device(at::kCUDA, 0);

  at::manual_seed(0);
  auto t0 = at::randn({12288 * 4}, options);
  FusionExecutor fe;

  // First compile gets a compiled kernel
  fe.compileFusion(&fusion, {t0});

  // Should be throwing because the kernel
  //  requested absolute device limit
  // NOLINTNEXTLINE(cppcoreguidelines-avoid-goto,hicpp-avoid-goto)
  ASSERT_ANY_THROW(fe.runFusion({t0}));
}

// Try to test alignment when multiple tensors are
//  in shared mem.
TEST_F(NVFuserTest, FusionSmemAlignment_CUDA) {
  Fusion fusion;
  FusionGuard fg(&fusion);

  auto tv0 = makeConcreteTensor({3, 4, 7, 2, 5});
  fusion.addInput(tv0);
  auto tv1 = sum(tv0, {4});
  auto tv2 = sum(tv1, {3});
  auto tv3 = sum(tv2, {2});
  auto tv4 = sum(tv3, {1});
  fusion.addOutput(tv4);

  auto tv0c = tv0->cacheAfter();
  auto tv1bc = tv1->cacheBefore();
  auto tv2bc = tv2->cacheBefore();
  auto tv3bc = tv3->cacheBefore();
  auto tv4bc = tv4->cacheBefore();

  tv0c->setMemoryType(MemoryType::Shared);
  tv1bc->setMemoryType(MemoryType::Shared);
  tv2bc->setMemoryType(MemoryType::Shared);
  tv3bc->setMemoryType(MemoryType::Shared);
  tv4bc->setMemoryType(MemoryType::Shared);

  tv1->axis(-1)->parallelize(ParallelType::Vectorize);
  tv3->axis(-1)->parallelize(ParallelType::Vectorize);
  tv0->computeAt(tv4, 0);
  tv0->computeAt(tv2, 2);

  auto options = at::TensorOptions().dtype(at::kFloat).device(at::kCUDA, 0);

  at::manual_seed(0);
  auto t0 = at::randn({3, 4, 7, 2, 5}, options);
  FusionExecutor fe;

  fe.compileFusion(&fusion, {t0});
  auto cg_outputs = fe.runFusion({t0});
  auto tref = t0.sum({1, 2, 3, 4});

  testValidate(&fusion, cg_outputs, {t0}, {tref}, __LINE__, __FILE__);
}

// Repro of #1521
TEST_F(NVFuserTest, FusionImmediateValueAsInput_CUDA) {
  Fusion fusion;
  FusionGuard fg(&fusion);

  auto tv0 = makeSymbolicTensor(1);
  fusion.addInput(tv0);

  auto immediate_scalr = IrBuilder::create<Double>(0.1);
  // Adding an immediate scalar value as an input is not allowed
  // NOLINTNEXTLINE(cppcoreguidelines-avoid-goto,hicpp-avoid-goto)
  ASSERT_ANY_THROW(fusion.addInput(immediate_scalr));

  // Instead, use a symbolic value
  auto symbolic_scalar = IrBuilder::create<Double>();
  fusion.addInput(symbolic_scalar);

  auto tv1 = add(tv0, symbolic_scalar);
  fusion.addOutput(tv1);

  // Make sure the kernel is compiled.
  FusionExecutor fe;
  fe.compileFusion(&fusion);
}

// Repro of #1506
TEST_F(NVFuserTest, FusionVectorizeContigIndex_CUDA) {
  std::vector<int64_t> shape{14, 14};

  Fusion fusion;
  FusionGuard fg(&fusion);

  auto tv0 = makeContigTensor(2);
  fusion.addInput(tv0);
  auto tv1 = set(tv0);
  auto tv2 = set(tv1);
  fusion.addOutput(tv2);

  tv2->merge(0);

  // Vectorize by 4 should be allowed
  tv2->split(0, 4);

  tv2->axis(0)->parallelize(ParallelType::TIDx);
  tv0->computeAt(tv2, 1);

  tv1->axis(1)->parallelize(ParallelType::Vectorize);
  tv2->axis(1)->parallelize(ParallelType::Vectorize);

  auto options = at::TensorOptions().dtype(at::kFloat).device(at::kCUDA, 0);
  auto t0 = at::randn(shape, options);

  FusionExecutor fe;
  fe.compileFusion(&fusion, {t0});
  auto cg_outputs = fe.runFusion({t0});

  TORCH_CHECK(t0.equal(cg_outputs[0]));
}

// Make sure the same fusion as FusionVectorizeContigIndex fails if
// not contig.
TEST_F(NVFuserTest, FusionVectorizeContigIndexFail_CUDA) {
  GTEST_SKIP();
  std::vector<int64_t> shape{14, 14};

  Fusion fusion;
  FusionGuard fg(&fusion);

  auto tv0 = TensorViewBuilder().contiguity({false, true}).ndims(2).build();
  fusion.addInput(tv0);
  auto tv1 = set(tv0);
  auto tv2 = set(tv1);
  fusion.addOutput(tv2);

  tv2->merge(0);

  tv2->split(0, 4);

  tv2->axis(0)->parallelize(ParallelType::TIDx);
  tv0->computeAt(tv2, 1);

  tv1->axis(1)->parallelize(ParallelType::Vectorize);
  tv2->axis(1)->parallelize(ParallelType::Vectorize);

  auto options = at::TensorOptions().dtype(at::kFloat).device(at::kCUDA, 0);
  auto t0 = at::randn(shape, options);

  FusionExecutor fe;
  // This should fail at compile time as we're trying to merge in a
  // non-contiguous dimension, then split and vectorize it.
  ASSERT_ANY_THROW(fe.compileFusion(&fusion, {t0}));
}

// Make sure the same fusion as FusionVectorizeContigIndex fails if
// not a correct multiple
TEST_F(NVFuserTest, FusionVectorizeContigIndexFail2_CUDA) {
  GTEST_SKIP();
  std::vector<int64_t> shape{15, 14};

  Fusion fusion;
  FusionGuard fg(&fusion);

  auto tv0 = makeContigTensor(2);

  fusion.addInput(tv0);
  auto tv1 = set(tv0);
  auto tv2 = set(tv1);
  fusion.addOutput(tv2);

  tv2->merge(0);

  tv2->split(0, 4);

  tv2->axis(0)->parallelize(ParallelType::TIDx);
  tv0->computeAt(tv2, 1);

  tv1->axis(1)->parallelize(ParallelType::Vectorize);
  tv2->axis(1)->parallelize(ParallelType::Vectorize);

  auto options = at::TensorOptions().dtype(at::kFloat).device(at::kCUDA, 0);
  auto t0 = at::randn(shape, options);

  FusionExecutor fe;
  fe.compileFusion(&fusion, {t0});

  // This should fail at the launch time as 14 is not divisible by the
  // vector word size. The two domains are merged, but they are not
  // contiguous, so contig indexing is not involved in this case.
  // NOLINTNEXTLINE(cppcoreguidelines-avoid-goto,hicpp-avoid-goto)
  ASSERT_ANY_THROW(fe.runFusion({t0}));
}

TEST_F(NVFuserTest, FusionVectorizeInputToOutput_CUDA) {
  Fusion fusion;
  FusionGuard fg(&fusion);

  auto tv0 = makeContigTensor(1);
  fusion.addInput(tv0);
  auto tv1 = set(tv0);
  fusion.addOutput(tv1);

  tv1->split(0, 4);

  tv1->axis(-1)->parallelize(ParallelType::Vectorize);

  auto options = at::TensorOptions().dtype(at::kFloat).device(at::kCUDA, 0);
  at::manual_seed(0);

  const int n = 12;
  auto t0 = at::randn({n}, options);
  // Shift by one to make it non-aligned
  auto t0_misaligned =
      at::randn({n + 1}, options).index({at::indexing::Slice(1)});
  auto t1_misaligned =
      at::empty({n + 1}, options).index({at::indexing::Slice(1)});

  FusionExecutor fe;
  fe.compileFusion(&fusion, {t0});
  auto cg_outputs = fe.runFusion({t0});
  TORCH_CHECK(t0.equal(cg_outputs[0]));

  // Pass misaligned input. This must fail.
  // NOLINTNEXTLINE(cppcoreguidelines-avoid-goto,hicpp-avoid-goto)
  ASSERT_ANY_THROW(fe.runFusion({t0_misaligned}));

  // Pass misaligned output. This must fail too.
  // NOLINTNEXTLINE(cppcoreguidelines-avoid-goto,hicpp-avoid-goto)
  ASSERT_ANY_THROW(fe.runFusion({t0}, {t1_misaligned}));
}

// Repro of issue #1530
TEST_F(NVFuserTest, FusionVectorizeContigIndexValidationFail_CUDA) {
  GTEST_SKIP();
  std::vector<int64_t> shape{1, 2, 1};

  Fusion fusion;
  FusionGuard fg(&fusion);

  auto tv0 = makeContigTensor(shape.size());
  fusion.addInput(tv0);
  auto tv1 = set(tv0);
  fusion.addOutput(tv1);

  tv1->merge(1);
  tv1->merge(0);

  auto invalid_vec_size = shape[0] * shape[1] * shape[2];
  invalid_vec_size *= invalid_vec_size;

  tv1->split(0, invalid_vec_size);

  tv1->axis(1)->parallelize(ParallelType::Vectorize);

  auto options = at::TensorOptions().dtype(at::kFloat).device(at::kCUDA, 0);
  auto t0 = at::randn(shape, options);

  FusionExecutor fe;
  fe.compileFusion(&fusion, {t0});

  // NOLINTNEXTLINE(cppcoreguidelines-avoid-goto,hicpp-avoid-goto)
  ASSERT_ANY_THROW(fe.runFusion({t0}));
}

TEST_F(NVFuserTest, FusionContigIndexingWithBroadcast_CUDA) {
  Fusion fusion;
  FusionGuard fg(&fusion);

  auto tv0 = makeConcreteTensor({4});
  fusion.addInput(tv0);
  auto tv1 = makeConcreteTensor({3, 4});
  fusion.addInput(tv1);

  auto tv2 = broadcast(tv0, {true, false});
  auto tv3 = add(tv2, tv1);
  fusion.addOutput(tv3);

  tv3->merge(0);
  TransformPropagatorWithCheck propagator(tv3);
  MaxRootDomainInfoSpanningTree(tv3).traverse(&propagator);

  tv2->setMemoryType(MemoryType::Local);

  auto options = at::TensorOptions().dtype(at::kFloat).device(at::kCUDA, 0);
  auto t0 = at::randn({4}, options);
  auto t1 = at::randn({3, 4}, options);

  auto t3 = t0.unsqueeze(0).add(t1);
  {
    FusionExecutor fe;
    fe.compileFusion(&fusion, {t0, t1});
    auto cg_outputs = fe.runFusion({t0, t1});

    testValidate(&fusion, cg_outputs, {t0, t1}, {t3}, __LINE__, __FILE__);
  }

  // Make sure tv2 indexing also works when it's stored in global memory
  tv2->setMemoryType(MemoryType::Global);
  {
    FusionExecutor fe;
    fe.compileFusion(&fusion, {t0, t1});
    auto cg_outputs = fe.runFusion({t0, t1});

    testValidate(&fusion, cg_outputs, {t0, t1}, {t3}, __LINE__, __FILE__);
  }
}

// TODO: Fix validation
// Repro of #1534. Validation should detect invalid vectorization.
TEST_F(NVFuserTest, FusionVectorizeContigIndexValidationFail2_CUDA) {
  GTEST_SKIP();
  std::vector<int64_t> shape1{2, 3, 2};
  std::vector<int64_t> shape2{2, 2};

  Fusion fusion;
  FusionGuard fg(&fusion);

  auto tv0 = makeContigConcreteTensor(shape1);
  fusion.addInput(tv0);
  auto tv1 = makeContigConcreteTensor(shape2);
  fusion.addInput(tv1);

  auto tv2 = set(tv1);
  auto tv3 = broadcast(tv2, {false, true, false});
  auto tv4 = add(tv0, tv3);
  fusion.addOutput(tv4);

  tv4->merge(1, 2);
  tv4->merge(0, 1);
  tv4->split(0, 4);
  TransformPropagatorWithCheck propagator(tv4);
  MaxRootDomainInfoSpanningTree(tv4).traverse(&propagator);

  tv0->computeAt(tv4, -2);
  tv1->computeAt(tv4, -2);

  tv2->axis(-1)->parallelize(ParallelType::Vectorize);

  auto options = at::TensorOptions().dtype(at::kFloat).device(at::kCUDA, 0);
  auto t0 = at::randn(shape1, options);
  auto t1 = at::randn(shape2, options);

  FusionExecutor fe;
  fe.compileFusion(&fusion, {t0, t1});

  // Vectorization of tv2 should be detected as invalid.
  // NOLINTNEXTLINE(cppcoreguidelines-avoid-goto,hicpp-avoid-goto)
  ASSERT_ANY_THROW(fe.runFusion({t0, t1}));
}

TEST_F(NVFuserTest, FusionVectorizeContigIndexWithBroadcast_CUDA) {
  std::vector<int64_t> shape1{2, 2, 2};
  std::vector<int64_t> shape2{1, 2, 2};

  Fusion fusion;
  FusionGuard fg(&fusion);

  // [I0, I1, I2]
  auto tv0 = makeContigTensor(shape1.size());
  fusion.addInput(tv0);

  // [B3, I1, I2]
  auto tv1 = makeContigConcreteTensor(shape2);
  fusion.addInput(tv1);

  auto tv2 = set(tv1);
  auto tv3 = add(tv0, tv2);
  fusion.addOutput(tv3);

  tv3->merge(1, 2);
  tv3->merge(0, 1);
  tv3->split(0, 4);

  // Don't modify tv1 so that it's replayed as tv2 with actual
  // transformations. It would create temporary IterDomains, and the
  // validation should still be able to detect vectorization by 4 is valid.
  // TransformPropagatorWithCheck propagator(tv3);
  // MaxRootDomainInfoSpanningTree(tv3).traverse(&propagator);

  tv2->merge(1, 2);
  tv2->merge(0, 1);
  tv2->split(0, 4);

  tv2->computeAt(tv3, -2);

  tv2->axis(-1)->parallelize(ParallelType::Vectorize);

  auto options = at::TensorOptions().dtype(at::kFloat).device(at::kCUDA, 0);
  auto t0 = at::randn(shape1, options);
  auto t1 = at::randn(shape2, options);

  FusionExecutor fe;
  fe.compileFusion(&fusion, {t0, t1});
  auto cg_outputs = fe.runFusion({t0, t1});

  auto ref = t0 + t1;

  testValidate(&fusion, cg_outputs, {t0, t1}, {ref}, __LINE__, __FILE__);
}

TEST_F(NVFuserTest, FusionVectorizeContigIndexPointwiseSchedule_CUDA) {
  std::vector<int64_t> shape0{100, 14, 2, 14};
  std::vector<int64_t> shape1{100, 2, 14};

  Fusion fusion;
  FusionGuard fg(&fusion);

  auto tv0 = makeContigTensor(shape0.size());
  fusion.addInput(tv0);
  auto tv1 = makeContigTensor(shape1.size());
  fusion.addInput(tv1);

  auto tv2 = broadcast(tv1, {false, true, false, false});
  auto tv3 = add(tv0, tv2);
  fusion.addOutput(tv3);

  auto options = at::TensorOptions().dtype(at::kFloat).device(at::kCUDA, 0);
  auto t0 = at::randn(shape0, options);
  auto t1 = at::randn(shape1, options);

  auto lparams = schedulePointwise(&fusion, {t0, t1});

  GpuLower gpulw(&fusion);
  auto kernel = gpulw.kernel();

  // The innermost two dimensions are merged and contiguous, so
  // vectorization can be done against 2*14=28 rather than 14, so
  // vector word size should be 4. Broadcasting of tv1 should not
  // matter.
  for (const auto& vec_info : kernel->summary().vectorized_set_info) {
    TORCH_CHECK(
        vec_info.word_size == 4,
        "Invalid vector word size: ",
        vec_info.word_size);
  }

  FusionExecutor fe;
  fe.compileFusion(&fusion, {t0, t1}, lparams);
  auto cg_outputs = fe.runFusion({t0, t1});

  auto ref = t0 + t1.unsqueeze(-3);

  testValidate(&fusion, cg_outputs, {t0, t1}, {ref}, __LINE__, __FILE__);
}

TEST_F(NVFuserTest, FusionTrivialReductionForwarding4_CUDA) {
  Fusion fusion;
  FusionGuard fg(&fusion);

  auto tv0 = makeSymbolicTensor(1);
  fusion.addInput(tv0);

  auto tv1 = makeSymbolicTensor(2);
  fusion.addInput(tv1);

  auto tv2 = broadcast(tv0, {true, false});
  auto tv3 = add(tv1, tv2);
  fusion.addOutput(tv3);

  // tv4 has a trivial reduction axis
  auto tv4 = sum(tv2, {0});
  auto tv5 = add(tv4, IrBuilder::create<Double>(1));
  fusion.addOutput(tv5);

  tv3->merge(0, 1);
  tv3->split(0, 32);

  // This causes the trivial reduction of tv4 to be merged with
  // another axis of tv4, and then forward computeAt is done from tv4
  // to tv5. The split of the merged id of tv4 should be done on tv5
  // by forwarding the merge of the trivial reduction.
  tv0->computeAt(tv3, -1);

  tv3->axis(0)->parallelize(ParallelType::BIDx);
  tv3->axis(1)->parallelize(ParallelType::TIDx);

  auto options = at::TensorOptions().dtype(at::kFloat).device(at::kCUDA, 0);
  auto t0 = at::randn({111}, options);
  auto t1 = at::randn({123, 111}, options);

  FusionExecutor fe;
  fe.compileFusion(&fusion, {t0, t1});
  auto cg_outputs = fe.runFusion({t0, t1});

  auto t2 = t0.unsqueeze(0);
  auto t3 = t1 + t2;
  auto t5 = sum(t2, {0}) + 1;

  testValidate(&fusion, cg_outputs, {t0, t1}, {t3, t5}, __LINE__, __FILE__);
}

// See issue #1598
TEST_F(NVFuserTest, FusionRAWSyncInsertionPlace1_CUDA) {
  Fusion fusion;
  FusionGuard fg(&fusion);

  auto tv0 = makeSymbolicTensor(2);
  auto tv1 = makeSymbolicTensor(2);
  fusion.addInput(tv0);
  fusion.addInput(tv1);

  auto tv2 = set(tv0);
  auto tv3 = set(tv1);
  auto tv4 = add(tv2, tv3);
  fusion.addOutput(tv4);

  // Place tv2 on shared memory
  tv2->split(0, 2);
  tv2->split(-1, 4);
  tv2->setMemoryType(MemoryType::Shared);
  tv2->axis(-2)->parallelize(ParallelType::TIDy);
  tv2->axis(-1)->parallelize(ParallelType::TIDx);

  tv3->split(0, 2);
  tv3->split(-1, 4);
  // swap tidx and tidy
  tv3->axis(-2)->parallelize(ParallelType::TIDx);
  tv3->axis(-1)->parallelize(ParallelType::TIDy);

  tv4->split(0, 2);
  tv4->split(-1, 4);
  tv4->axis(-2)->parallelize(ParallelType::TIDx);
  tv4->axis(-1)->parallelize(ParallelType::TIDy);

  tv0->computeAt(tv4, 1);
  tv3->computeAt(tv4, -1);

  auto options = at::TensorOptions().dtype(at::kFloat).device(at::kCUDA, 0);
  auto t0 = at::randn({10, 64}, options);
  auto t1 = at::randn({10, 64}, options);

  FusionExecutor fe;
  fe.compileFusion(&fusion, {t0, t1});
  auto cg_outputs = fe.runFusion({t0, t1});

  auto ref = t0 + t1;

  testValidate(&fusion, cg_outputs, {t0, t1}, {ref}, __LINE__, __FILE__);
}

// See issue #1598
TEST_F(NVFuserTest, FusionRAWSyncInsertionPlace2_CUDA) {
  Fusion fusion;
  FusionGuard fg(&fusion);

  auto tv0 = makeSymbolicTensor(2);
  auto tv1 = makeSymbolicTensor(2);
  fusion.addInput(tv0);
  fusion.addInput(tv1);

  auto tv2 = set(tv0);
  auto tv3 = set(tv1);
  auto tv4 = add(tv2, tv3);
  fusion.addOutput(tv4);

  tv2->split(0, 2);
  tv2->split(-1, 4);
  tv2->setMemoryType(MemoryType::Shared);

  tv2->axis(-2)->parallelize(ParallelType::TIDy);
  tv2->axis(-1)->parallelize(ParallelType::TIDx);

  tv4->split(0, 2);
  tv4->split(-1, 4);
  // Also do unroll for tv3 and tv4
  tv4->split(-2, 8, false);
  tv4->axis(-3)->parallelize(ParallelType::Unroll);
  // swap tidx and tidy
  tv4->axis(-2)->parallelize(ParallelType::TIDx);
  tv4->axis(-1)->parallelize(ParallelType::TIDy);

  tv0->computeAt(tv4, 1);
  tv3->computeAt(tv4, -1);

  auto options = at::TensorOptions().dtype(at::kFloat).device(at::kCUDA, 0);
  auto t0 = at::randn({10, 64}, options);
  auto t1 = at::randn({10, 64}, options);

  FusionExecutor fe;
  fe.compileFusion(&fusion, {t0, t1});
  auto cg_outputs = fe.runFusion({t0, t1});

  auto ref = t0 + t1;

  testValidate(&fusion, cg_outputs, {t0, t1}, {ref}, __LINE__, __FILE__);
}

// See issue #1599
TEST_F(NVFuserTest, FusionRAWSyncInsertionPlace3_CUDA) {
  Fusion fusion;
  FusionGuard fg(&fusion);

  auto tv0 = makeSymbolicTensor(2);
  auto tv1 = makeSymbolicTensor(2);
  fusion.addInput(tv0);
  fusion.addInput(tv1);

  auto tv2 = set(tv0);
  auto tv3 = set(tv1);
  auto tv4 = add(tv2, tv3);
  fusion.addOutput(tv4);

  // Use unroll where a RAW-sync tensor is stored

  tv4->split(0, 2);
  tv4->split(0, 3);
  tv4->split(-1, 4);
  tv4->axis(1)->parallelize(ParallelType::Unroll);
  tv4->axis(-2)->parallelize(ParallelType::TIDx);
  tv4->axis(-1)->parallelize(ParallelType::TIDy);

  tv0->computeAt(tv4, 3);
  tv3->computeAt(tv4, -1);

  tv2->split(-1, 4);
  tv2->axis(-2)->parallelize(ParallelType::TIDy);
  tv2->axis(-1)->parallelize(ParallelType::TIDx);
  tv2->setMemoryType(MemoryType::Shared);

  auto options = at::TensorOptions().dtype(at::kFloat).device(at::kCUDA, 0);
  auto t0 = at::randn({50, 64}, options);
  auto t1 = at::randn({50, 64}, options);

  FusionExecutor fe;
  fe.compileFusion(&fusion, {t0, t1});
  auto cg_outputs = fe.runFusion({t0, t1});

  auto ref = t0 + t1;

  testValidate(&fusion, cg_outputs, {t0, t1}, {ref}, __LINE__, __FILE__);
}

// See #1618
TEST_F(NVFuserTest, FusionRAWSyncInsertionPlace4_CUDA) {
  Fusion fusion;
  FusionGuard fg(&fusion);

  auto tv0 = makeConcreteTensor({16, 128});
  auto tv1 = makeConcreteTensor({16, 128});
  fusion.addInput(tv0);
  fusion.addInput(tv1);

  auto tv2 = set(tv0);
  auto tv3 = set(tv1);
  auto tv4 = set(tv2);
  auto tv5 = set(tv3);
  auto tv6 = add(tv4, tv5);
  fusion.addOutput(tv6);

  tv2->setMemoryType(MemoryType::Shared);
  tv3->setMemoryType(MemoryType::Shared);

  tv2->computeAt(tv6, 0);
  tv3->computeAt(tv6, 1);
  tv4->computeAt(tv6, 1);
  tv5->computeAt(tv6, -1);
  tv2->split(1, 64);
  tv3->split(1, 64);
  tv2->axis(-1)->parallelize(ParallelType::TIDx);
  tv3->axis(-1)->parallelize(ParallelType::TIDx);
  tv6->axis(-1)->parallelize(ParallelType::TIDx);

  // Check the block sync is inserted at the correct location.
  //  There is exactly one block sync needed in this test case
  //    and the sync needs to be after the 2 expressions
  //    that modify shared memory.
  class SyncInsertionPointChecker : public kir::IrVisitor {
   public:
    using kir::IrVisitor::handle;

   private:
    void handle(UnaryOp* uop) final {
      // Record number of unary ops that modifies shared memory.
      if (uop->out()->isA<kir::TensorIndex>() &&
          uop->out()->as<kir::TensorIndex>()->view()->getMemoryType() ==
              MemoryType::Shared &&
          // Filter out initialization expressions
          uop->in()->isA<kir::TensorIndex>()) {
        number_of_writes_++;
      }
    }
    void handle(kir::BlockSync* bsync) final {
      // Make sure both shared memory modifying expressions
      //  have been observed at the sync insertion point.
      TORCH_INTERNAL_ASSERT(
          number_of_writes_ == 2,
          "FusionRAWSyncInsertionPlace4 test fail:",
          "only 1 sync after the 2 shared mem writes is needed in this test,"
          "either a redundant sync has been inserted or the block sync is not inserted at the right place");
    }

   private:
    int number_of_writes_ = 0;
  } sync_insertion_checker;
  GpuLower gpulw(&fusion);
  sync_insertion_checker.handle(gpulw.kernel()->topLevelExprs());
}

// Test serial write and parallel read of shared mem: mapped case
TEST_F(NVFuserTest, FusionSerialSmemWriteParallelRead1_CUDA) {
  Fusion fusion;
  FusionGuard fg(&fusion);

  TensorView* tv0 = makeConcreteTensor({128, 6});
  TensorView* tv1 = makeConcreteTensor({128, 6});
  TensorView* tv2 = makeConcreteTensor({128, 6});
  fusion.addInput(tv0);
  fusion.addInput(tv1);
  fusion.addInput(tv2);

  TensorView* tv3 = add(tv0, tv1);
  TensorView* tv4 = add(tv3, tv2);

  fusion.addOutput(tv4);

  //  Use shared memory
  tv3->setMemoryType(MemoryType::Shared);

  // Parallelize t4, in this case dim 0 on tv3 will
  //  not be parallelized but dim0 of t4 will be.
  // We will need to make sure a sync is inserted
  //  even if these dimensions are mapped.
  tv4->axis(0)->parallelize(ParallelType::TIDx);

  auto options = at::TensorOptions().dtype(at::kFloat).device(at::kCUDA, 0);

  at::Tensor t0 = at::randn({128, 6}, options);
  at::Tensor t1 = at::randn({128, 6}, options);
  at::Tensor t2 = at::randn({128, 6}, options);

  FusionExecutor fe;
  fe.compileFusion(&fusion, {t0, t1, t2});
  auto cg_outputs = fe.runFusion({t0, t1, t2});

  auto ref = t0 + t1 + t2;

  testValidate(&fusion, cg_outputs, {t0, t1, t2}, {ref}, __LINE__, __FILE__);
}

// Test serial write and parallel read of shared mem: un-mapped case
TEST_F(NVFuserTest, FusionSerialSmemWriteParallelRead2_CUDA) {
  Fusion fusion;
  FusionGuard fg(&fusion);

  TensorView* tv0 = makeConcreteTensor({128, 6});
  TensorView* tv1 = makeConcreteTensor({128, 6});
  TensorView* tv2 = makeConcreteTensor({128, 6});
  fusion.addInput(tv0);
  fusion.addInput(tv1);
  fusion.addInput(tv2);

  TensorView* tv3 = add(tv0, tv1);
  TensorView* tv4 = add(tv3, tv2);

  fusion.addOutput(tv4);

  //  Use shared memory
  tv3->setMemoryType(MemoryType::Shared);

  // Split and parallelize t4,
  //  the parallelized dimension in t4 will not
  // map across to the shared mem tensor, t3. So
  // there will need to be a sync before use of t3.
  tv4->split(0, 2);
  tv4->axis(0)->parallelize(ParallelType::TIDx);

  auto options = at::TensorOptions().dtype(at::kFloat).device(at::kCUDA, 0);

  at::Tensor t0 = at::randn({128, 6}, options);
  at::Tensor t1 = at::randn({128, 6}, options);
  at::Tensor t2 = at::randn({128, 6}, options);

  FusionExecutor fe;
  fe.compileFusion(&fusion, {t0, t1, t2});
  auto cg_outputs = fe.runFusion({t0, t1, t2});

  auto ref = t0 + t1 + t2;

  testValidate(&fusion, cg_outputs, {t0, t1, t2}, {ref}, __LINE__, __FILE__);
}

// Simple test of async copy primitive
TEST_F(NVFuserTest, FusionSimpleCpAsync_CUDA) {
  Fusion fusion;
  FusionGuard fg(&fusion);

  int m = 33, n = 31;

  TensorView* tv0 = makeConcreteTensor({m, n});
  TensorView* tv1 = makeConcreteTensor({m, n});

  fusion.addInput(tv0);
  fusion.addInput(tv1);

  TensorView* tv2 = add(tv0, tv1);

  fusion.addOutput(tv2);

  auto tv0_shared = tv0->cacheAfter(LoadStoreOpType::CpAsyncCa);
  tv0_shared->setMemoryType(MemoryType::Shared);

  tv0->computeAt(tv2, 1);
  tv0_shared->axis(1)->parallelize(ParallelType::TIDx);
  tv2->axis(1)->parallelize(ParallelType::TIDx);

  auto options = at::TensorOptions().dtype(at::kFloat).device(at::kCUDA, 0);
  at::Tensor t0 = at::randn({m, n}, options);
  at::Tensor t1 = at::randn({m, n}, options);

  FusionExecutor fe;

  // requires ampere+ GPU
  if (!deviceMajorMinorCheck(8)) {
    ASSERT_ANY_THROW(fe.compileFusion(&fusion, {t0, t1}));
    GTEST_SKIP() << "skipping tests on pre-AMPERE GPUs";
  }
  fe.compileFusion(&fusion, {t0, t1});
  auto cg_outputs = fe.runFusion({t0, t1});

  auto ref = t0 + t1;

  testValidate(&fusion, cg_outputs, {t0, t1}, {ref}, __LINE__, __FILE__);
}

// Simple test of async copy primitive: double buffered
//   Double buffer case 1, both block sync and async wait
//  are needed.
TEST_F(NVFuserTest, FusionDoubleBufferCpAsync1_CUDA) {
  Fusion fusion;
  FusionGuard fg(&fusion);

  // Using vectorization so need to keep n multiple of 4.
  int m = 33, n = 48;

  TensorView* tv0 = makeConcreteTensor({m, n});
  TensorView* tv1 = makeConcreteTensor({m, n});

  fusion.addInput(tv0);
  fusion.addInput(tv1);

  TensorView* tv2 = add(tv0, tv1);

  fusion.addOutput(tv2);

  auto tv0_shared = tv0->cacheAfter(LoadStoreOpType::CpAsyncCa);
  tv0_shared->setMemoryType(MemoryType::Shared);
  tv0->computeAt(tv2, 1);

  // Asynchronously load a tile in one schedule
  tv0_shared->split(1, 4);
  tv0_shared->axis(-1)->parallelize(ParallelType::Vectorize);
  tv0_shared->axis(-2)->parallelize(ParallelType::TIDx);

  // Consume the loaded tile in another schedule,
  //   triggering the need for a sync.
  tv2->split(1, 12);
  tv2->axis(-1)->parallelize(ParallelType::TIDx);

  // Double buffer the shared mem tensor.
  tv0_shared->doubleBuffer();

  auto options = at::TensorOptions().dtype(at::kFloat).device(at::kCUDA, 0);
  at::Tensor t0 = at::randn({m, n}, options);
  at::Tensor t1 = at::randn({m, n}, options);

  FusionExecutor fe;
  // requires ampere+ GPU
  if (!deviceMajorMinorCheck(8)) {
    ASSERT_ANY_THROW(fe.compileFusion(&fusion, {t0, t1}));
    GTEST_SKIP() << "skipping tests on pre-AMPERE GPUs";
  }
  fe.compileFusion(&fusion, {t0, t1});
  auto cg_outputs = fe.runFusion({t0, t1});

  auto ref = t0 + t1;

  testValidate(&fusion, cg_outputs, {t0, t1}, {ref}, __LINE__, __FILE__);
}

// Simple test of async copy primitive: double buffered
//   Double buffer case 2, only async wait is needed
TEST_F(NVFuserTest, FusionDoubleBufferCpAsync2_CUDA) {
  Fusion fusion;
  FusionGuard fg(&fusion);

  // Using vectorization so need to keep n multiple of 4.
  int m = 33, n = 48;

  TensorView* tv0 = makeConcreteTensor({m, n});
  TensorView* tv1 = makeConcreteTensor({m, n});

  fusion.addInput(tv0);
  fusion.addInput(tv1);

  TensorView* tv2 = add(tv0, tv1);

  fusion.addOutput(tv2);

  auto tv0_shared = tv0->cacheAfter(LoadStoreOpType::CpAsyncCa);
  tv0_shared->setMemoryType(MemoryType::Shared);
  tv0->computeAt(tv2, 1);

  // Asynchronously load a tile in one schedule
  tv0_shared->split(1, 4);
  tv0_shared->axis(-2)->parallelize(ParallelType::TIDx);

  // Consume the loaded tile in another schedule,
  //   triggering the need for a sync.
  tv2->split(1, 4);
  tv2->axis(-2)->parallelize(ParallelType::TIDx);

  // Double buffer the shared mem tensor.
  tv0_shared->doubleBuffer();

  auto options = at::TensorOptions().dtype(at::kFloat).device(at::kCUDA, 0);
  at::Tensor t0 = at::randn({m, n}, options);
  at::Tensor t1 = at::randn({m, n}, options);

  FusionExecutor fe;
  // requires ampere+ GPU
  if (!deviceMajorMinorCheck(8)) {
    ASSERT_ANY_THROW(fe.compileFusion(&fusion, {t0, t1}));
    GTEST_SKIP() << "skipping tests on pre-AMPERE GPUs";
  }
  fe.compileFusion(&fusion, {t0, t1});
  auto cg_outputs = fe.runFusion({t0, t1});

  auto ref = t0 + t1;

  testValidate(&fusion, cg_outputs, {t0, t1}, {ref}, __LINE__, __FILE__);
}

// Simple test for double buffer in shared mem,
//  where we should not insert redundant syncs when
//  they are not needed.
TEST_F(NVFuserTest, FusionDoubleBufferNoSync_CUDA) {
  Fusion fusion;
  FusionGuard fg(&fusion);

  // Using vectorization so need to keep n multiple of 4.
  int m = 33, n = 48;

  TensorView* tv0 = makeConcreteTensor({m, n});
  TensorView* tv1 = makeConcreteTensor({m, n});

  fusion.addInput(tv0);
  fusion.addInput(tv1);

  TensorView* tv2 = add(tv0, tv1);

  fusion.addOutput(tv2);

  auto tv0_shared = tv0->cacheAfter();
  tv0_shared->setMemoryType(MemoryType::Shared);
  tv0->computeAt(tv2, 1);

  // Asynchronously load a tile in one schedule
  tv0_shared->split(1, 4);
  tv0_shared->axis(-2)->parallelize(ParallelType::TIDx);

  // Consume the loaded tile in another schedule,
  //   triggering the need for a sync.
  tv2->split(1, 4);
  tv2->axis(-2)->parallelize(ParallelType::TIDx);

  // Double buffer the shared mem tensor.
  tv0_shared->doubleBuffer();

  auto options = at::TensorOptions().dtype(at::kFloat).device(at::kCUDA, 0);
  at::Tensor t0 = at::randn({m, n}, options);
  at::Tensor t1 = at::randn({m, n}, options);

  GpuLower gpulw(&fusion);
  auto flattened_exprs =
      ir_utils::flattenScopedExprs(gpulw.kernel()->topLevelExprs());
  bool sync_inserted = std::any_of(
      flattened_exprs.begin(), flattened_exprs.end(), [](Expr* expr) {
        return expr->isA<kir::BlockSync>();
      });
  TORCH_INTERNAL_ASSERT(!sync_inserted, "Un-expected block sync inserted");

  FusionExecutor fe;
  fe.compileFusion(&fusion, {t0, t1});
  auto cg_outputs = fe.runFusion({t0, t1});

  auto ref = t0 + t1;

  testValidate(&fusion, cg_outputs, {t0, t1}, {ref}, __LINE__, __FILE__);
}

// Test predicate inversion for cp.async
TEST_F(NVFuserTest, FusionCpAsyncPredicate_CUDA) {
  // requires ampere+ GPU

  Fusion fusion;
  FusionGuard fg(&fusion);

  // Using vectorization so need to keep n multiple of 4.
  int m = 33, n = 48;

  TensorView* tv0 = makeConcreteTensor({m, n});

  fusion.addInput(tv0);
  auto tv1 = sum(tv0, {1});
  fusion.addOutput(tv1);

  auto tv0_shared = tv0->cacheAfter(LoadStoreOpType::CpAsyncCa);
  tv0_shared->cacheAfter();
  tv0_shared->setMemoryType(MemoryType::Shared);
  tv0->computeAt(tv1, 1);

  tv0_shared->split(-1, 32);
  tv0_shared->split(-1, 4);
  tv0_shared->axis(-1)->parallelize(ParallelType::Vectorize);

  auto options = at::TensorOptions().dtype(at::kFloat).device(at::kCUDA, 0);
  at::Tensor t0 = at::randn({m, n}, options);

  FusionExecutor fe;
  if (!deviceMajorMinorCheck(8)) {
    ASSERT_ANY_THROW(fe.compileFusion(&fusion, {t0}));
    GTEST_SKIP() << "skipping tests on pre-AMPERE GPUs";
  }

  fe.compileFusion(&fusion, {t0});
  auto cg_outputs = fe.runFusion({t0});

  auto ref = t0.sum({1});

  testValidate(&fusion, cg_outputs, {t0}, {ref}, __LINE__, __FILE__);
}

// Test predicate removal on reg-to-reg expressions
TEST_F(NVFuserTest, FusionPredRemovalCheck_CUDA) {
  Fusion fusion;
  FusionGuard fg(&fusion);

  TensorView* tv0 = makeContigTensor(2);
  fusion.addInput(tv0);

  TensorView* tv1 = set(tv0);
  TensorView* tv2 = set(tv1);
  TensorView* tv3 = set(tv2);
  TensorView* tv4 = set(tv3);

  fusion.addOutput(tv4);
  tv4->split(1, 4);
  tv0->computeAt(tv4, -2);
  tv3->axis(-1)->parallelize(ParallelType::Vectorize);

  class PredicateRemovalChecker : public kir::IrVisitor {
   public:
    using kir::IrVisitor::handle;

   private:
    void handle(UnaryOp* uop) final {
      assertOnLocalToLocal(uop);
    }

    // Utility to assert any local-to-local expr is only trivially predicated.
    void assertOnLocalToLocal(Expr* expr) {
      bool is_local = true;
      for (auto in : ir_utils::filterByType<kir::TensorIndex>(expr->inputs())) {
        if (in->view()->getMemoryType() != MemoryType::Local) {
          is_local = false;
        }
      }
      for (auto in :
           ir_utils::filterByType<kir::TensorIndex>(expr->outputs())) {
        if (in->view()->getMemoryType() != MemoryType::Local) {
          is_local = false;
        }
      }

      if (is_local) {
        if (scope_exprs_.empty()) {
          return;
        }
        if (auto ite = dynamic_cast<kir::IfThenElse*>(scope_exprs_.back())) {
          TORCH_INTERNAL_ASSERT(
              ite->predicate()->value()->isConst(),
              "redundant predicate on: ",
              expr);
        }
      }
    }

  } pred_checker;

  GpuLower gpulw(&fusion);
  pred_checker.handle(gpulw.kernel()->topLevelExprs());
}

TEST_F(NVFuserTest, FusionPropagateParallelTypesToSiblings_CUDA) {
  Fusion fusion;
  FusionGuard fg(&fusion);

  auto tv0 = makeSymbolicTensor(1);
  fusion.addInput(tv0);
  auto tvs = Welford(tv0, {0});
  auto tv_avg = tvs.avg;
  fusion.addOutput(tv_avg);

  tv_avg->split(0, 128);
  TransformPropagatorWithCheck propagator(tv_avg);
  MaxRootDomainInfoSpanningTree(tv_avg).traverse(&propagator);

  tv_avg->axis(0)->parallelize(ParallelType::BIDx);
  tv_avg->axis(1)->parallelize(ParallelType::TIDx);

  // Make sure the parallelization of tv_avg is propagated to the var
  // and count tensors.
  GpuLower gpulw(&fusion);
  for (const auto expr : gpulw.kernel()->exprs()) {
    auto wop = dynamic_cast<WelfordOp*>(expr);
    if (wop == nullptr) {
      continue;
    }
    auto ref = wop->outAvg()->as<TensorView>();
    for (auto sibling : ir_utils::filterByType<TensorView>(wop->outputs())) {
      if (ref == sibling) {
        continue;
      }
      TORCH_CHECK(
          ref->nDims() == sibling->nDims(),
          "Invalid sibling: ",
          sibling->toString());
      for (const auto i : c10::irange(ref->nDims())) {
        TORCH_CHECK(
            ref->axis(i)->getParallelType() ==
                sibling->axis(i)->getParallelType(),
            "Mismatched parallel types between siblings. ",
            ref->toString(),
            ", ",
            sibling->toString());
      }
    }
  }

  auto options = at::TensorOptions().dtype(at::kFloat).device(at::kCUDA, 0);
  at::manual_seed(0);
  at::Tensor t0 = at::randn({9999}, options);

  FusionExecutor fe;
  fe.compileFusion(&fusion, {t0});
  auto outputs = fe.runFusion({t0});

  testValidate(fe.kernel(), outputs, {t0}, {t0.mean({0})}, __LINE__, __FILE__);
}

// Test ExactRootDomainMap
TEST_F(NVFuserTest, FusionExactRootDomainMap_CUDA) {
  Fusion fusion;
  FusionGuard fg(&fusion);

  auto tv0 = makeSymbolicTensor(1);
  fusion.addInput(tv0);
  auto tv1 = makeSymbolicTensor(2);
  fusion.addInput(tv1);

  auto tv2 = broadcast(tv0, {false, true});
  auto tv3 = transpose(tv2);
  auto tv4 = add(tv2, tv1);
  auto tv5 = add(tv2, tv3);
  auto tv6 = add(tv3, tv1);
  fusion.addOutput(tv4);
  fusion.addOutput(tv5);
  fusion.addOutput(tv6);

  const auto exact_map = ExactRootDomainMap(&fusion);

  // In the exact mapping, the broadcast domain introduced at tv2 is
  // only mapped with the another one in tv3, which is just transposed
  // from tv2. Any other domain, including the second domain of tv4,
  // must not be mapped.

  auto tv2_bc = tv2->axis(1);
  auto tv3_bc = tv3->axis(0);

  TORCH_CHECK(
      exact_map.areMapped(tv2_bc, tv3_bc),
      "Invalid exact root domain map: ",
      exact_map.toString());

  // They must not be mapped with anything else.
  for (auto tv : ir_utils::allTvs(&fusion)) {
    for (auto root_id : tv->getRootDomain()) {
      if (root_id == tv2_bc || root_id == tv3_bc) {
        continue;
      }
      TORCH_CHECK(
          !exact_map.areMapped(root_id, tv2_bc),
          "Invalid exact root domain map: ",
          exact_map.toString());
      TORCH_CHECK(
          !exact_map.areMapped(root_id, tv3_bc),
          "Invalid exact root domain map: ",
          exact_map.toString());
    }
  }
}

class NVFuserMultithreadedTest : public ::testing::Test {
 protected:
  bool was_enabled = false;

  void SetUp() override {
    was_enabled = torch::jit::fuser::cuda::setEnabled(true);
  }

  void TearDown() override {
    torch::jit::fuser::cuda::setEnabled(was_enabled);
  }
};

TEST_F(NVFuserMultithreadedTest, SingleFunction_CUDA) {
  std::string ir = R"IR(
graph(%x.1 : Tensor,
      %y.1 : Tensor):
  %12 : NoneType = prim::Constant()
  %11 : bool = prim::Constant[value=0]()
  %9 : int = prim::Constant[value=1]()
  %3 : Tensor = aten::exp(%x.1)
  %5 : Tensor = aten::relu(%y.1)
  %6 : Tensor = aten::sin(%5)
  %8 : Tensor = aten::add(%3, %6, %9)
  %10 : int[] = prim::ListConstruct(%9)
  %13 : Tensor = aten::sum(%8, %10, %11, %12)
  return (%13)
)IR";
  auto g = std::make_shared<torch::jit::Graph>();
  torch::jit::parseIR(ir, g.get());
  torch::jit::GraphFunction fn("nvfuser_test", g, nullptr);

  auto run_kernel = [&fn]() {
    auto x = torch::rand({32, 32}, at::TensorOptions(at::kCUDA));
    auto y = torch::rand({32, 32}, at::TensorOptions(at::kCUDA));
    std::vector<c10::IValue> results;
    for (const auto& i : c10::irange(10)) {
      (void)i; // Suppress unused variable warning
      auto stack = torch::jit::createStack({x.clone(), y.clone()});
      fn.run(stack);
      results.push_back(stack.back());
    }
    for (const auto& i : c10::irange(1, 10)) {
      auto t0 = results[0].toTensor();
      auto ti = results[i].toTensor();
      ASSERT_TRUE(at::allclose(t0, ti));
    }
  };

  constexpr size_t kNumThreads = 4;
  std::vector<std::thread> threads;
  for (size_t id = 0; id < kNumThreads; ++id) {
    threads.emplace_back(run_kernel);
  }
  for (auto& t : threads) {
    t.join();
  }
}

TEST_F(NVFuserMultithreadedTest, MultipleFunctions_CUDA) {
  auto run_kernel = []() {
    const std::string ir = R"IR(
  graph(%x.1 : Tensor,
        %y.1 : Tensor):
    %12 : NoneType = prim::Constant()
    %11 : bool = prim::Constant[value=0]()
    %9 : int = prim::Constant[value=1]()
    %3 : Tensor = aten::exp(%x.1)
    %5 : Tensor = aten::relu(%y.1)
    %6 : Tensor = aten::sin(%5)
    %8 : Tensor = aten::add(%3, %6, %9)
    %10 : int[] = prim::ListConstruct(%9)
    %13 : Tensor = aten::sum(%8, %10, %11, %12)
    return (%13)
  )IR";
    auto g = std::make_shared<torch::jit::Graph>();
    torch::jit::parseIR(ir, g.get());
    torch::jit::GraphFunction fn("nvfuser_test", g, nullptr);

    auto x = torch::rand({32, 32}, at::TensorOptions(at::kCUDA));
    auto y = torch::rand({32, 32}, at::TensorOptions(at::kCUDA));
    std::vector<c10::IValue> results;
    constexpr size_t numRuns = 10;
    for (const auto& i : c10::irange(numRuns)) {
      (void)i; // Suppress unused variable warning
      auto stack = torch::jit::createStack({x.clone(), y.clone()});
      fn.run(stack);
      results.push_back(stack.back());
    }
    for (const auto& i : c10::irange(1, numRuns)) {
      auto t0 = results[0].toTensor();
      auto ti = results[i].toTensor();
      ASSERT_TRUE(at::allclose(t0, ti));
    }
  };

  constexpr size_t kNumThreads = 4;
  std::vector<std::thread> threads;
  for (size_t id = 0; id < kNumThreads; ++id) {
    threads.emplace_back(run_kernel);
  }
  for (auto& t : threads) {
    t.join();
  }
}

// Repro of issue #1655
TEST_F(NVFuserTest, FusionIncompleteConcreteID_CUDA) {
  Fusion fusion;
  FusionGuard fg(&fusion);

  auto tv0 = makeSymbolicTensor(1);
  fusion.addInput(tv0);
  auto tv1 = makeSymbolicTensor(2);
  fusion.addInput(tv1);
  auto tv2 = makeSymbolicTensor(2);
  fusion.addInput(tv2);

  auto tv3 = broadcast(tv0, {true, true, false});
  auto tv4 = broadcast(tv1, {false, true, false});
  auto tv5 = broadcast(tv2, {true, false, false});

  auto tv6 = add(tv3, tv4);
  auto tv7 = add(tv3, tv5);

  fusion.addOutput(tv6);
  fusion.addOutput(tv7);

  tv6->merge(0);
  tv6->merge(0);

  TransformPropagatorWithCheck propagator(tv6);
  MaxRootDomainInfoSpanningTree(tv6).traverse(&propagator);

  tv0->computeAt(tv6, -1, ComputeAtMode::MostInlined);
  tv1->computeAt(tv6, -1, ComputeAtMode::MostInlined);
  tv2->computeAt(tv7, -1, ComputeAtMode::MostInlined);

  // NOLINTNEXTLINE(cppcoreguidelines-avoid-goto,hicpp-avoid-goto)
  ASSERT_ANY_THROW(fusion.printKernel());
}

TEST_F(NVFuserTest, FusionTestReEntrantGridWelford_CUDA) {
  std::unique_ptr<Fusion> fusion_ptr = std::make_unique<Fusion>();
  Fusion& fusion = *fusion_ptr.get();
  FusionGuard fg(&fusion);

  int X = 256, Y = 7, Z = 2048;

  // setup fusion
  auto tv0 = makeContigTensor(4, DataType::Half);
  fusion.addInput(tv0);
  auto tv1 = castOp(DataType::Float, tv0);

  auto tvs = Welford(tv1, {0, 1, 2});
  auto tv_avg = tvs.avg;
  auto tv_M2 = tvs.var_sum;
  fusion.addOutput(tv_avg);
  fusion.addOutput(tv_M2);

  auto cached_input = tv0->cacheAfter();
  tv_avg->cacheBefore();
  tv_M2->cacheBefore();

  auto reduction_tv = scheduler_utils::getReductionTvs(&fusion)[0];

  reduction_tv->merge(0);
  reduction_tv->merge(0);

  int TIDx = 16;
  int vec = 4;

  int TIDy = 16;
  int outer_tidy_fact = 16;

  reduction_tv->split(-1, TIDx * vec);
  reduction_tv->split(-1, vec);
  reduction_tv->axis(-2)->parallelize(ParallelType::TIDx);
  reduction_tv->axis(-1)->parallelize(ParallelType::Vectorize);
  reduction_tv->axis(-3)->parallelize(ParallelType::BIDx);

  reduction_tv->split(0, TIDy);
  reduction_tv->axis(1)->parallelize(ParallelType::TIDy);
  reduction_tv->split(0, outer_tidy_fact);
  reduction_tv->axis(0)->parallelize(ParallelType::BIDy);

  // T2_g[ rblockIdx.y, rS{16}, rthreadIdx.y, iblockIdx.x, ithreadIdx.x24,
  // iV25{4} ]
  reduction_tv->reorder({{3, 0}, {4, 1}, {0, 2}, {2, 3}, {1, 4}, {5, 5}});
  // T2_g[iblockIdx.x, ithreadIdx.x24, rblockIdx.y, rthreadIdx.y, rS{16},
  // iV25{4}]

  TransformPropagatorWithCheck propagator(reduction_tv);
  MaxRootDomainInfoSpanningTree(reduction_tv).traverse(&propagator);
  auto rfactor_tv = ir_utils::rfactorHelper(reduction_tv, {4});
  scheduler_utils::parallelizeAllLike(rfactor_tv);

  tv0->computeAt(tv_avg, 2);
  tv0->computeAt(cached_input, -2);

  cached_input->computeAt(rfactor_tv, 4, ComputeAtMode::BestEffort);

  for (auto tv : ir_utils::allTvs(&fusion)) {
    if (tv == cached_input || tv == tv_avg || tv == tv_M2) {
      continue;
    }
    tv->axis(-1)->parallelize(ParallelType::Serial);
  }

  // Welford inputs and outputs should not be aliased. See PR #2118.
  class AliasChecker : public kir::IrVisitor {
   public:
    using kir::IrVisitor::handle;

    void handle(kir::Allocate* alloc) final {
      if (alloc->alias() == nullptr) {
        return;
      }
      auto tv = dynamic_cast<TensorView*>(alloc->buffer());
      auto alias_tv = dynamic_cast<TensorView*>(alloc->alias()->buffer());
      if (tv != nullptr && alias_tv != nullptr) {
        alias_map_.emplace(tv, alias_tv);
        alias_map_.emplace(alias_tv, tv);
      }
    }

    void handle(kir::GridWelford* gwop) final {
      for (auto out_ti : ir_utils::filterByType<kir::TensorIndex>(
               gwop->welford_op()->outputs())) {
        auto out_tv = out_ti->view();
        if (alias_map_.count(out_tv) == 0) {
          continue;
        }
        auto alias_tv = alias_map_.at(out_tv);
        for (auto inp_ti : ir_utils::filterByType<kir::TensorIndex>(
                 gwop->welford_op()->inputs())) {
          TORCH_CHECK(
              inp_ti->view() != alias_tv,
              "Invalid alias found between GridWelford input and output. Out tv: ",
              out_tv->toString(),
              ", In tv: ",
              alias_tv->toString());
        }
      }
    }

    std::unordered_map<TensorView*, TensorView*> alias_map_;
  } checker;

  GpuLower gpulw(&fusion);
  checker.handle(gpulw.kernel()->topLevelExprs());

  FusionExecutor fe;
  fe.compileFusion(&fusion, {}, LaunchParams());

  auto options = at::TensorOptions().dtype(at::kHalf).device(at::kCUDA, 0);
  at::Tensor t0 = at::randn({X, Y, Y, Z}, options);

  auto cg_outputs = fe.runFusion({t0}, LaunchParams(-1, -1, -1, -1, -1, -1));

  // by default Welford outputs sum of square diff so need to divide to get var
  cg_outputs[1] = cg_outputs[1].div((float)(X * Y * Y));

  auto at_mu = at::mean(t0.to(at::kDouble), {0, 1, 2});
  auto at_var = at::var(t0.to(at::kDouble), {0, 1, 2}, false);

  testValidate(
      &fusion,
      cg_outputs,
      {t0},
      {at_mu, at_var},
      __LINE__,
      __FILE__,
      "",
      LaunchParams(-1, -1, -1, -1, -1, -1));
}

// Test sync insertion with redundant predicates
TEST_F(NVFuserTest, FusionRedundantPredSync_CUDA) {
  Fusion fusion;
  FusionGuard fg(&fusion);

  TensorView* tv0 = makeConcreteTensor({32});
  TensorView* tv1 = makeConcreteTensor({32, 32});
  fusion.addInput(tv0);
  fusion.addInput(tv1);

  auto tv2 = broadcast(tv0, {true, false});
  auto tv3 = add(tv2, tv1);

  fusion.addOutput(tv3);

  auto tv0c = tv0->cacheAfter();

  // Make a redundant write through smem
  tv0c->setMemoryType(MemoryType::Shared);

  tv0->computeAt(tv3, 0);
  tv1->computeAt(tv3, 0);

  tv0c->axis(0)->parallelize(ParallelType::TIDx);
  tv2->axis(0)->parallelize(ParallelType::TIDy);
  tv2->axis(1)->parallelize(ParallelType::TIDx);

  tv3->axis(0)->parallelize(ParallelType::TIDy);
  tv3->axis(1)->parallelize(ParallelType::TIDx);

  GpuLower gpulw(&fusion);
  auto flattened_exprs =
      ir_utils::flattenScopedExprs(gpulw.kernel()->topLevelExprs());
  bool sync_inserted = std::any_of(
      flattened_exprs.begin(), flattened_exprs.end(), [](Expr* expr) {
        return expr->isA<kir::BlockSync>();
      });
  TORCH_INTERNAL_ASSERT(sync_inserted, "Expected block sync not inserted");

  auto options = at::TensorOptions().dtype(at::kFloat).device(at::kCUDA, 0);

  at::Tensor t0 = at::randn({32}, options);
  at::Tensor t1 = at::randn({32, 32}, options);

  FusionExecutor fe;
  fe.compileFusion(&fusion, {t0, t1});
  auto cg_outputs = fe.runFusion({t0, t1});

  auto ref = t0 + t1;

  testValidate(&fusion, cg_outputs, {t0, t1}, {ref}, __LINE__, __FILE__);
}

// Test case for removing syncs on chain of redundant uses.
TEST_F(NVFuserTest, FusionRedundantPredSync2_CUDA) {
  Fusion fusion;
  FusionGuard fg(&fusion);

  TensorView* tv0 = makeConcreteTensor({32});
  TensorView* tv1 = makeConcreteTensor({32, 32});
  fusion.addInput(tv0);
  fusion.addInput(tv1);

  auto tv2 = broadcast(tv0, {true, false});
  auto tv3 = add(tv2, tv1);

  fusion.addOutput(tv3);

  auto tv0c = tv0->cacheAfter();

  // Make a redundant write through smem
  tv0c->setMemoryType(MemoryType::Shared);
  tv2->setMemoryType(MemoryType::Shared);

  tv0->computeAt(tv3, 0);
  tv1->computeAt(tv3, 0);

  tv0c->axis(0)->parallelize(ParallelType::TIDx);
  tv2->axis(0)->parallelize(ParallelType::TIDy);
  tv2->axis(1)->parallelize(ParallelType::TIDx);

  tv3->axis(0)->parallelize(ParallelType::TIDy);
  tv3->axis(1)->parallelize(ParallelType::TIDx);

  // Utility class to make sure one block sync
  //  is inserted by RAW pass.
  class SyncChecker : public kir::IrVisitor {
   public:
    using kir::IrVisitor::handle;
    int result() {
      return sync_seen_;
    }

   private:
    void handle(kir::BlockSync*) final {
      sync_seen_++;
    }

   private:
    int sync_seen_ = 0;
  } checker;

  GpuLower gpulw(&fusion);
  checker.handle(gpulw.kernel()->topLevelExprs());
  TORCH_INTERNAL_ASSERT(
      checker.result() < 2, "More syncs were inserted than expected");

  auto options = at::TensorOptions().dtype(at::kFloat).device(at::kCUDA, 0);

  at::Tensor t0 = at::randn({32}, options);
  at::Tensor t1 = at::randn({32, 32}, options);

  FusionExecutor fe;
  fe.compileFusion(&fusion, {t0, t1});
  auto cg_outputs = fe.runFusion({t0, t1});

  auto ref = t0 + t1;

  testValidate(&fusion, cg_outputs, {t0, t1}, {ref}, __LINE__, __FILE__);
}

// Test case for sync insertion after redundant predicated smem write
//  Check that syncs are removed only when all paths are redundant.
TEST_F(NVFuserTest, FusionRedundantPredSync3_CUDA) {
  Fusion fusion;
  FusionGuard fg(&fusion);

  TensorView* tv0 = makeConcreteTensor({32});
  TensorView* tv1 = makeConcreteTensor({32, 32});
  fusion.addInput(tv0);
  fusion.addInput(tv1);

  auto tv2 = broadcast(tv0, {true, false});
  auto tv3 = set(tv2);
  auto tv4 = add(tv3, tv1);
  auto tv5 = add(tv2, tv1);

  fusion.addOutput(tv4);
  fusion.addOutput(tv5);

  auto tv0c = tv0->cacheAfter();

  // In this scheduling config,
  //  tv0c -> tv2 -> tv3 is a redundant path for tidy
  //  tv0c -> tv2 -> tv5 is not.
  //  So we need a RAW sync in tv0c->tv2 to make sure
  //  tv2 has the correct value to produce tv5.
  tv0c->setMemoryType(MemoryType::Shared);
  tv3->setMemoryType(MemoryType::Shared);

  tv0c->axis(0)->parallelize(ParallelType::TIDx);
  tv2->axis(0)->parallelize(ParallelType::TIDy);
  tv2->axis(1)->parallelize(ParallelType::TIDx);

  tv3->axis(0)->parallelize(ParallelType::TIDy);
  tv3->axis(1)->parallelize(ParallelType::TIDx);

  tv5->axis(0)->parallelize(ParallelType::TIDy);
  tv5->axis(1)->parallelize(ParallelType::TIDx);

  // Utility class to make sure one block sync
  //  is inserted by RAW pass.
  class SyncChecker : public kir::IrVisitor {
   public:
    using kir::IrVisitor::handle;
    int result() {
      return sync_seen_;
    }

   private:
    void handle(kir::BlockSync* sync) final {
      if (!sync->isWarHazardSync()) {
        sync_seen_++;
      }
    }

   private:
    int sync_seen_ = 0;
  } checker;

  GpuLower gpulw(&fusion);
  checker.handle(gpulw.kernel()->topLevelExprs());

  // This is implicit checking. There are exactly 2 places
  //  where RAW hazards happen: one producing tv2 and the other
  //  producing tv3. This test case expect syncs in both of
  //  these places so we check that 2 RAW syncs are inserted.
  TORCH_INTERNAL_ASSERT(
      checker.result() == 2,
      "Exactly 2 RAW sync expected for the two shared memory transfers");

  auto options = at::TensorOptions().dtype(at::kFloat).device(at::kCUDA, 0);

  at::Tensor t0 = at::randn({32}, options);
  at::Tensor t1 = at::randn({32, 32}, options);

  FusionExecutor fe;
  fe.compileFusion(&fusion, {t0, t1});
  auto cg_outputs = fe.runFusion({t0, t1});

  auto ref = t0 + t1;

  testValidate(&fusion, cg_outputs, {t0, t1}, {ref, ref}, __LINE__, __FILE__);
}

// Unit test case for detecting thread redundant usage of shared tensors.
TEST_F(NVFuserTest, FusionRedundantUseCheck_CUDA) {
  Fusion fusion;
  FusionGuard fg(&fusion);

  TensorView* tv0 = makeConcreteTensor({32, 32});
  fusion.addInput(tv0);

  auto tv1 = set(tv0);
  auto tv2 = set(tv1);
  auto tv3 = set(tv2);
  auto tv4 = set(tv3);

  auto tv5 = set(tv4);

  auto tv6 = set(tv4);
  auto tv7 = set(tv6);

  fusion.addOutput(tv5);
  fusion.addOutput(tv7);

  tv2->setMemoryType(MemoryType::Shared);
  tv4->setMemoryType(MemoryType::Shared);

  tv7->axis(-1)->parallelize(ParallelType::TIDx);

  // Thread pred map cannot be built without an active lower
  //  object. So would need to lower the whole fusion for
  //  testing. However, lower also keeps an copy of the fusion
  //  so the original pointers cannot be used to querry the
  //  thread pred map. So have to traverse the new expr list
  //  to find the pointers;
  GpuLower gpulw(&fusion);

  TensorView *lowered_tv2 = nullptr, *lowered_tv4 = nullptr;
  auto used_vals = gpulw.kernel()->usedMathVals();

  for (auto tv : ir_utils::filterByType<TensorView>(used_vals)) {
    if (tv->name() == 2) {
      lowered_tv2 = tv;
    }
    if (tv->name() == 4) {
      lowered_tv4 = tv;
    }
  }

  TORCH_INTERNAL_ASSERT(
      lowered_tv2 != nullptr && lowered_tv4 != nullptr,
      "tv2 or tv4 not lowered or mangled");

  auto tv2_info = gpulw.threadPredMap().getPredicateInfo(lowered_tv2);
  auto tv4_info = gpulw.threadPredMap().getPredicateInfo(lowered_tv4);

  // tv2 -> tv3 -> tv4 (shared) is the only use chain for tv2,
  //  and tv4 is redundantly written in tidx so tv2 is redundantly
  //  consumed in tidx.
  TORCH_INTERNAL_ASSERT(
      tv2_info.redundant_use_types.get(ParallelType::TIDx),
      "TV2 is redundantly used but not detected.");

  // tv4->tv5 (global) is a redundant use chain, but
  // tv4->tv6->tv7 is not, so tv4 should not be detected as
  // a redundant used tensor in tidx.
  TORCH_INTERNAL_ASSERT(
      !tv4_info.redundant_use_types.get(ParallelType::TIDx),
      "TV4 is not redundantly used but not detected.");
}

TEST_F(NVFuserTest, FusionUnsqueeze1_CUDA) {
  Fusion fusion;
  FusionGuard fg(&fusion);

  std::vector<int64_t> shape({10, 11});

  auto tv0 = makeConcreteTensor(shape);
  fusion.addInput(tv0);

  // [I, R]
  auto tv1 = sum(tv0, {1});
  // [I, B]
  auto tv2 = unsqueeze(tv1, -1);
  fusion.addOutput(tv2);

  TORCH_CHECK(
      tv2->nDims() == 2, "Unpected unsqueeze result: ", tv2->toString());
  TORCH_CHECK(
      tv2->axis(1)->isBroadcast(),
      "Unexpected unsqueeze result: ",
      tv2->toString());

  // tv1 has only one non-reduction axis. An exception should be
  // thrown.
  // NOLINTNEXTLINE(cppcoreguidelines-avoid-goto,hicpp-avoid-goto)
  ASSERT_ANY_THROW(unsqueeze(tv1, 2));

  auto options = at::TensorOptions().dtype(at::kFloat).device(at::kCUDA, 0);
  at::Tensor t0 = at::randn({10, 11}, options);
  std::vector<c10::IValue> aten_inputs = {t0};

  FusionExecutor fe;
  fe.compileFusion(&fusion, aten_inputs);
  auto cg_outputs = fe.runFusion(aten_inputs);

  auto ref = t0.sum(1).unsqueeze(-1);

  testValidate(&fusion, cg_outputs, aten_inputs, {ref}, __LINE__, __FILE__);
}

TEST_F(NVFuserTest, FusionSqueeze1_CUDA) {
  Fusion fusion;
  FusionGuard fg(&fusion);

  std::vector<int64_t> shape({10, 11});

  auto tv0 = makeConcreteTensor(shape);
  fusion.addInput(tv0);

  // [I, B]
  auto tv1 = sum(tv0, {1}, true);
  // [I]
  auto tv2 = squeeze(tv1, std::vector<int64_t>{shape[0], 1});
  fusion.addOutput(tv2);

  TORCH_CHECK(
      tv2->nDims() == 1, "Unexpected squeeze result: ", tv2->toString());

  // [I, R]
  auto tv3 = sum(tv0, {1});
  // tv3 has only one non-reduction axis. The extent of the first axis
  // is not one, so squeeze should fail.
  // NOLINTNEXTLINE(cppcoreguidelines-avoid-goto,hicpp-avoid-goto)
  ASSERT_ANY_THROW(squeeze(tv3, std::vector<int64_t>{shape[0], 1}));

  auto options = at::TensorOptions().dtype(at::kFloat).device(at::kCUDA, 0);
  at::Tensor t0 = at::randn({10, 11}, options);
  std::vector<c10::IValue> aten_inputs = {t0};

  FusionExecutor fe;
  fe.compileFusion(&fusion, aten_inputs);
  auto cg_outputs = fe.runFusion(aten_inputs);

  auto ref = t0.sum(1, true).squeeze(-1);

  testValidate(&fusion, cg_outputs, aten_inputs, {ref}, __LINE__, __FILE__);
}

TEST_F(NVFuserTest, FusionContigPredicate_CUDA) {
  Fusion fusion;
  FusionGuard fg(&fusion);

  auto tv0 = makeSymbolicTensor(2);
  fusion.addInput(tv0);
  auto tv1 = set(tv0);
  auto tv2 = broadcast(tv1, {false, true, false});
  fusion.addOutput(tv2);

  tv2->merge(-2, -1);
  tv2->merge(-2, -1);
  tv2->split(-1, 100);
  tv0->computeAt(tv2, -1);

  GpuLower gpulw(&fusion);
  TORCH_CHECK(PredicatedChecker::isPredicated(tv1, gpulw));

  auto options = at::TensorOptions().dtype(at::kFloat).device(at::kCUDA, 0);
  at::Tensor t0 = at::randn({3, 4}, options);

  FusionExecutor fe;
  fe.compileFusion(&fusion, {t0});
  auto cg_outputs = fe.runFusion({t0});

  auto ref = t0.unsqueeze(1);

  testValidate(fe.kernel(), cg_outputs, {t0}, {ref}, __LINE__, __FILE__);
}

// Repro of https://github.com/csarofeen/pytorch/issues/1777
TEST_F(NVFuserTest, FusionDivScalarLhs_CUDA) {
  // tv1 = 2.0 / tv0
  Fusion fusion;
  FusionGuard fg(&fusion);

  TensorView* tv0 = makeSymbolicTensor(2);
  fusion.addInput(tv0);
  TensorView* tv1 = div(IrBuilder::create<Double>(2.0), tv0);
  fusion.addOutput(tv1);

  auto options = at::TensorOptions().dtype(at::kFloat).device(at::kCUDA, 0);
  auto t0 = at::randn({3, 3}, options);
  // There's no overload div(Scalar, Tensor) in ATen
  auto aten_output = at::div(
      at::native::wrapped_scalar_tensor(at::Scalar(2.0), options.device()), t0);

  FusionExecutor fe;
  fe.compileFusion(&fusion, {t0});
  auto cg_outputs = fe.runFusion({t0});

  testValidate(&fusion, cg_outputs, {t0}, {aten_output}, __LINE__, __FILE__);
}

// Repro of an issue of the reduction scheduler with a broadcast
// domain concretized to multiple domains that are not proven to have
// the same extent
TEST_F(NVFuserTest, FusionRepro1713_CUDA) {
  auto fusion = std::make_unique<Fusion>();
  FusionGuard fg(fusion.get());

  auto tv0 = makeSymbolicTensor(2);
  auto tv1 = makeSymbolicTensor(2);
  auto tv2 = makeSymbolicTensor(1);
  fusion->addInput(tv0);
  fusion->addInput(tv1);
  fusion->addInput(tv2);
  auto tv3 = broadcast(tv2, {false, true});

  auto tv4 = add(tv3, tv0);

  auto tv5 = add(tv3, tv1);
  auto tv6 = sum(tv5, {0});
  fusion->addOutput(tv4);
  fusion->addOutput(tv6);

  auto options = at::TensorOptions().dtype(at::kFloat).device(at::kCUDA, 0);
  at::Tensor t0 = at::randn({1024, 204800}, options);
  // Original repro had the same shape as t0, but this should work
  // with a different extent at the second axis
  at::Tensor t1 = at::randn({1024, 123}, options);
  at::Tensor t2 = at::randn({1024}, options);
  std::vector<c10::IValue> aten_inputs({t0, t1, t2});

  FusionExecutorCache executor_cache(std::move(fusion));
  auto cg_outputs = executor_cache.runFusionWithInputs(aten_inputs);

  auto t3 = t2.unsqueeze(-1);
  auto t4 = t3 + t0;
  auto t5 = t3 + t1;
  auto t6 = sum(t5, {0});

  testValidate(
      executor_cache.fusion(),
      cg_outputs,
      {t0, t1, t2},
      {t4, t6},
      __LINE__,
      __FILE__);
}

TEST_F(NVFuserTest, FusionExpand_CUDA) {
  auto fusion = std::make_unique<Fusion>();
  FusionGuard fg(fusion.get());

  auto w = 2, x = 3, y = 4, z = 5;

  // Test
  // a simple expand
  // Expand that's propagated
  // expand_as
  // symbolic expand

  // x
  auto tv0 = makeSymbolicTensor(1);
  fusion->addInput(tv0);

  auto tv1 = broadcast(tv0, {false, true});
  auto tv2 = expand(tv1, {tv0->axis(0)->extent(), IrBuilder::create<Int>(y)});

  // x
  auto tv3 = makeSymbolicTensor(1);
  fusion->addInput(tv3);
  auto tv4 = broadcast(tv3, {false, true});
  auto tv5 = add(tv4, tv2);
  // [x, e_y]

  // [x, y, z]
  auto tv6 = makeSymbolicTensor(3);
  fusion->addInput(tv6);

  // Disjoint set op will cause a segmentation for just this op.
  auto tmp_7 = set(tv6);
  fusion->addOutput(tmp_7);

  auto tv7 = broadcast(tv5, {false, false, true});

  auto tv8 = expand_as(tv7, tv6);
  // [x, e_y, e_z]

  auto w_symbolic = IrBuilder::create<Int>();
  fusion->addInput(w_symbolic);

  auto tv9 = broadcast(tv8, {true, false, false, false});
  //[1, x, e_y, e_z]

  auto tv10 = expand(
      tv9,
      {w_symbolic,
       tv9->axis(1)->extent(),
       tv9->axis(2)->expandedExtent(),
       tv9->axis(3)->expandedExtent()});

  fusion->addOutput(tv10);

  auto options = at::TensorOptions().dtype(at::kFloat).device(at::kCUDA, 0);
  at::Tensor t0 = at::randn({x}, options);
  at::Tensor t3 = at::randn({x}, options);
  at::Tensor t6 = at::randn({x, y, z}, options);

  FusionExecutorCache executor_cache(std::move(fusion));

  auto cg_outputs = executor_cache.runFusionWithInputs({t0, t3, t6, w});
  auto cg_out = cg_outputs[1];

  TORCH_INTERNAL_ASSERT(cg_out.size(0) == w);
  TORCH_INTERNAL_ASSERT(cg_out.size(1) == x);
  TORCH_INTERNAL_ASSERT(cg_out.size(2) == y);
  TORCH_INTERNAL_ASSERT(cg_out.size(3) == z);
  TORCH_INTERNAL_ASSERT(cg_out.stride(0) == 0);
  TORCH_INTERNAL_ASSERT(cg_out.stride(1) == 1);
  TORCH_INTERNAL_ASSERT(cg_out.stride(2) == 0);
  TORCH_INTERNAL_ASSERT(cg_out.stride(3) == 0);

  auto t10 = t0.unsqueeze(-1)
                 .expand({x, y})
                 .add(t3.unsqueeze(-1))
                 .unsqueeze(-1)
                 .expand_as(t6)
                 .unsqueeze(0)
                 .expand({w, x, y, z});

  testValidate(
      executor_cache.fusion(),
      cg_outputs,
      {t0, t3, t6, w},
      {t6, t10},
      __LINE__,
      __FILE__);
}

TEST_F(NVFuserTest, FusionExpandIssue1751_CUDA) {
  auto fusion = std::make_unique<Fusion>();
  FusionGuard fg(fusion.get());

  auto x = 3, y = 4, z = 5;

  // y, z
  auto tv0 = makeSymbolicTensor(2);
  fusion->addInput(tv0);

  auto tv1 = broadcast(tv0, {true, false, false});

  // Two ways to propagate extents as is: use -1 or explicitly pass
  // the extent vals.

  auto tv2 = expand(
      tv1,
      {IrBuilder::create<Int>(x),
       IrBuilder::create<Int>(-1),
       IrBuilder::create<Int>(-1)});

  auto tv3 = expand(
      tv1,
      {IrBuilder::create<Int>(x),
       tv0->axis(0)->extent(),
       tv0->axis(1)->extent()});

  fusion->addOutput(tv2);
  fusion->addOutput(tv3);

  auto options = at::TensorOptions().dtype(at::kFloat).device(at::kCUDA, 0);
  at::Tensor t0 = at::randn({y, z}, options);

  FusionExecutorCache executor_cache(std::move(fusion));

  auto cg_outputs = executor_cache.runFusionWithInputs({t0});

  for (const auto& cg_out : cg_outputs) {
    TORCH_INTERNAL_ASSERT(cg_out.size(0) == x);
    TORCH_INTERNAL_ASSERT(cg_out.size(1) == y);
    TORCH_INTERNAL_ASSERT(cg_out.size(2) == z);
  }

  auto t2 = t0.expand({x, y, z});

  testValidate(
      executor_cache.fusion(), cg_outputs, {t0}, {t2, t2}, __LINE__, __FILE__);
}

// TODO: Make sure the kernel uses the expanded concrete size instead
// of the symbolic size
TEST_F(NVFuserTest, FusionExpandToConcrete_CUDA) {
  auto fusion = std::make_unique<Fusion>();
  FusionGuard fg(fusion.get());

  auto x = 3, y = 4;

  auto tv0 = makeSymbolicTensor(1);
  fusion->addInput(tv0);

  auto tv1 = broadcast(tv0, {true, false});

  auto tv2 =
      expand(tv1, {IrBuilder::create<Int>(x), IrBuilder::create<Int>(y)});

  fusion->addOutput(tv2);

  auto options = at::TensorOptions().dtype(at::kFloat).device(at::kCUDA, 0);
  at::Tensor t0 = at::randn({y}, options);

  FusionExecutorCache executor_cache(std::move(fusion));

  auto cg_outputs = executor_cache.runFusionWithInputs({t0});

  for (const auto& cg_out : cg_outputs) {
    TORCH_INTERNAL_ASSERT(cg_out.size(0) == x);
    TORCH_INTERNAL_ASSERT(cg_out.size(1) == y);
  }

  auto t2 = t0.expand({x, y});

  testValidate(
      executor_cache.fusion(), cg_outputs, {t0}, {t2}, __LINE__, __FILE__);
}

TEST_F(NVFuserTest, FusionReproNoncontigBroadcast_CUDA) {
  auto fusion = std::make_unique<Fusion>();
  FusionGuard fg(fusion.get());

  auto options = at::TensorOptions().dtype(at::kHalf).device(at::kCUDA, 0);
  at::Tensor t0 = at::randn({4, 32, 16, 112, 112}, options).transpose(-1, -2);
  at::Tensor t1 = at::randn({32, 1, 112, 1}, options).transpose(-1, -2);

  auto tv0 = TensorViewBuilder()
                 .ndims(5)
                 .contiguity({true, true, false, false, false}) // ttfff
                 .shape({-1, -1, -1, -1, -1})
                 .dtype(DataType::Half)
                 .build();
  auto tv1 = TensorViewBuilder()
                 .ndims(4)
                 .contiguity({true, true})
                 .shape({-1, 1, 1, -1})
                 .dtype(DataType::Half)
                 .build();

  fusion->addInput(tv0);
  fusion->addInput(tv1);

  auto tv2 = add(tv0, tv1);

  fusion->addOutput(tv2);

  std::vector<c10::IValue> aten_inputs({t0, t1});

  FusionExecutorCache executor_cache(std::move(fusion));
  auto cg_outputs = executor_cache.runFusionWithInputs(aten_inputs);

  auto t2 = t0 + t1;

  testValidate(
      executor_cache.fusion(), cg_outputs, {t0, t1}, {t2}, __LINE__, __FILE__);
}

TEST_F(NVFuserTest, FusionTransformPropagateSibling_CUDA) {
  // https://github.com/csarofeen/pytorch/issues/1760
  Fusion fusion;
  FusionGuard fg(&fusion);

  auto tv0 = makeSymbolicTensor(2);
  fusion.addInput(tv0);

  auto tvs = Welford(tv0, {1});
  fusion.addOutput(tvs.var_sum);

  tvs.avg->split(1, 1);
  tvs.avg->split(1, 2);
  tvs.avg->split(1, 3);
  tvs.var_sum->split(1, 1);
  tvs.var_sum->split(1, 2);
  tvs.var_sum->split(1, 3);
  tvs.n->split(1, 1);
  tvs.n->split(1, 2);
  tvs.n->split(1, 3);

  auto var_sum_rf = ir_utils::rfactorHelper(tvs.var_sum, {1, 4});

  TransformPropagatorWithCheck propagator(var_sum_rf);
  MaxRootDomainInfoSpanningTree(var_sum_rf).traverse(&propagator);

  auto rf_tvs = ir_utils::producerTvsOf(tvs.var_sum);

  std::vector<TensorView*> siblings[] = {{tvs.avg, tvs.var_sum, tvs.n}, rf_tvs};
  for (auto tensors : siblings) {
    for (auto t1 : tensors) {
      for (auto t2 : tensors) {
        TORCH_CHECK(TransformReplay::fullSelfMatching(t1, t2));
      }
    }
  }
}

TEST_F(NVFuserTest, FusionTransformPropagateSelectorSibling_CUDA) {
  Fusion fusion;
  FusionGuard fg(&fusion);

  auto tv0 = makeSymbolicTensor(2);
  fusion.addInput(tv0);

  auto tvs = Welford(tv0, {1});
  fusion.addOutput(tvs.var_sum);

  tvs.avg->split(1, 1);
  tvs.avg->split(1, 2);
  tvs.avg->split(1, 3);
  tvs.var_sum->split(1, 1);
  tvs.var_sum->split(1, 2);
  tvs.var_sum->split(1, 3);
  tvs.n->split(1, 1);
  tvs.n->split(1, 2);
  tvs.n->split(1, 3);

  auto var_sum_rf = ir_utils::rfactorHelper(tvs.var_sum, {1, 4});

  struct DisableTv0 : public MaxInfoSpanningTree::Selector {
    TensorView* tv0;
    virtual bool allowC2P(TensorView* from, TensorView* to) override {
      return from != tv0 && to != tv0;
    };
    virtual bool allowP2C(TensorView* from, TensorView* to) override {
      return from != tv0 && to != tv0;
    };
    virtual bool allowSibling(TensorView* from, TensorView* to) override {
      return true;
    }
    DisableTv0(TensorView* tv0) : tv0(tv0) {}
  } selector1(tv0);

  struct DisableTv0AndSibling : public DisableTv0 {
    virtual bool allowSibling(TensorView* from, TensorView* to) override {
      return false;
    }
    using DisableTv0::DisableTv0;
  } selector2(tv0);

  TransformPropagatorWithCheck propagator(var_sum_rf);
  MaxRootDomainInfoSpanningTree good_path(var_sum_rf, &selector1);
  MaxRootDomainInfoSpanningTree bad_path(var_sum_rf, &selector2);

  auto rf_tvs = ir_utils::producerTvsOf(tvs.var_sum);

  auto check = [&]() {
    std::vector<TensorView*> siblings[] = {
        {tvs.avg, tvs.var_sum, tvs.n}, rf_tvs};
    for (auto tensors : siblings) {
      for (auto t1 : tensors) {
        for (auto t2 : tensors) {
          TORCH_CHECK(TransformReplay::fullSelfMatching(t1, t2));
        }
      }
    }
  };

  bad_path.traverse(&propagator);
  ASSERT_ANY_THROW(check());
  good_path.traverse(&propagator);
  check();
}

TEST_F(NVFuserTest, FusionTransformPropagatePosition_CUDA) {
  Fusion fusion;
  FusionGuard fg(&fusion);

  auto tv0 = makeSymbolicTensor(4);
  auto tv1 = makeSymbolicTensor(6);
  fusion.addInput(tv0);

  auto tv2 = broadcast(tv0, {false, false, true, false, false, true});
  auto tv3 = add(tv1, tv2);
  fusion.addOutput(tv3);

  tv0->merge(2);
  tv0->merge(0);
  TransformPropagatorWithCheck propagator(tv0);
  MaxRootDomainInfoSpanningTree(tv0).traverse(&propagator);

  TORCH_CHECK(tv1->nDims() == 4);
}

TEST_F(NVFuserTest, FusionIgnoreZeroDimReduction_CUDA) {
  auto fusion = std::make_unique<Fusion>();
  FusionGuard fg(fusion.get());

  auto tv0 = makeSymbolicTensor(1);
  fusion->addInput(tv0);
  auto tv1 = sum(tv0, {0});
  // tv1 is effectively a zero-dim tensor as it only has a reduction
  // axis.
  // Reducing it further is converted to just a set op.
  auto tv2 = sum(tv1, {0});
  fusion->addOutput(tv2);

  auto tv2_def = dynamic_cast<UnaryOp*>(tv2->definition());
  TORCH_CHECK(
      tv2_def != nullptr,
      "Expected UnaryOp but found ",
      tv2->definition()->toString());

  TORCH_CHECK(
      tv2_def->getUnaryOpType() == UnaryOpType::Set,
      "Expected UnaryOpType::Set but found ",
      tv2_def->getUnaryOpType());

  auto options = at::TensorOptions().dtype(at::kFloat).device(at::kCUDA, 0);
  auto t0 = at::randn({12345}, options);
  std::vector<c10::IValue> aten_inputs({t0});

  FusionExecutorCache executor_cache(std::move(fusion));
  auto cg_outputs = executor_cache.runFusionWithInputs(aten_inputs);

  auto ref = sum(t0, {0});

  testValidate(
      executor_cache.fusion(),
      cg_outputs,
      aten_inputs,
      {ref},
      __LINE__,
      __FILE__);
}

// Repro of issue #1770
TEST_F(NVFuserTest, FusionIssue1770Repro_CUDA) {
  auto fusion = std::make_unique<Fusion>();
  FusionGuard fg(fusion.get());

  auto tv0 = makeSymbolicTensor(1);
  fusion->addInput(tv0);
  auto tv1 = makeSymbolicTensor(1);
  fusion->addInput(tv1);

  auto tv2 = ge(tv0, tv1);
  auto tv3 =
      where(tv2, IrBuilder::create<Double>(1), IrBuilder::create<Double>(2));
  fusion->addOutput(tv3);

  std::vector<int64_t> shape({999});
  auto options = at::TensorOptions().dtype(at::kFloat).device(at::kCUDA, 0);
  at::Tensor t0 = at::randn(shape, options);
  at::Tensor t1 = at::randn(shape, options);
  std::vector<c10::IValue> aten_inputs({t0, t1});

  FusionExecutorCache executor_cache(std::move(fusion));
  auto cg_outputs = executor_cache.runFusionWithInputs(aten_inputs);

  auto ref = where(t0 >= t1, 1.0, 2.0);

  testValidate(
      executor_cache.fusion(),
      cg_outputs,
      aten_inputs,
      {ref},
      __LINE__,
      __FILE__);
}

TEST_F(NVFuserTest, FusionTransformPropagatorSelector_CUDA) {
  auto fusion = std::make_unique<Fusion>();
  FusionGuard fg(fusion.get());

  auto tv0 = makeSymbolicTensor(1);
  fusion->addInput(tv0);
  auto tv1 = makeSymbolicTensor(1);
  fusion->addInput(tv1);

  auto tv2 = add(tv0, tv1);

  auto tv3 = sin(tv2);
  auto tv4 = cos(tv2);

  fusion->addOutput(tv3);
  fusion->addOutput(tv4);

  tv2->split(0, 10);

  struct Selector : public MaxInfoSpanningTree::Selector {
    TensorView* tv0;
    TensorView* tv3;
    virtual bool allowC2P(TensorView* from, TensorView* to) override {
      return to == tv0;
    }
    virtual bool allowP2C(TensorView* from, TensorView* to) override {
      return to == tv3;
    }
    virtual bool allowSibling(TensorView* from, TensorView* to) override {
      return false;
    }
    Selector(TensorView* tv0, TensorView* tv3) : tv0(tv0), tv3(tv3) {}
  } selector(tv0, tv3);

  TransformPropagatorWithCheck propagator(tv2);
  MaxRootDomainInfoSpanningTree(tv2, &selector).traverse(&propagator);

  TORCH_CHECK(tv0->nDims() == 2);
  TORCH_CHECK(tv1->nDims() == 1);
  TORCH_CHECK(tv2->nDims() == 2);
  TORCH_CHECK(tv3->nDims() == 2);
  TORCH_CHECK(tv4->nDims() == 1);
}

TEST_F(NVFuserTest, FusionTransformPropagatorPos_CUDA) {
  auto fusion = std::make_unique<Fusion>();
  FusionGuard fg(fusion.get());

  auto tv0 = makeConcreteTensor({22, 105});
  fusion->addInput(tv0);

  auto tv1 = sin(tv0);
  fusion->addOutput(tv1);

  tv1->split(0, 2);
  tv1->split(-1, 3);
  tv1->split(-1, 5);

  TransformPropagatorWithCheck propagator(tv1, 2);
  MaxRootDomainInfoSpanningTree(tv1, 2).traverse(&propagator);

  auto expect = makeConcreteTensor({22, 105});
  expect->split(0, 2);
  TORCH_CHECK(TransformReplay::fullSelfMatching(expect, tv0));
}

TEST_F(NVFuserTest, FusionMaxRootDomainInfoSpanningTreePrintTwice_CUDA) {
  auto fusion = std::make_unique<Fusion>();
  FusionGuard fg(fusion.get());

  auto tv0 = makeSymbolicTensor(3);
  fusion->addInput(tv0);

  auto tv1 = sum(tv0, {0});
  auto tv2 = neg(tv1);

  fusion->addOutput(tv2);

  tv1->split(0, 10);

  struct Printer : public MaxInfoSpanningTree::Propagator {
    std::stringstream ss;
    virtual void propagateC2P(TensorView* from, TensorView* to) override {
      ss << "propagateC2P" << std::endl;
      ss << "from: " << from->name() << std::endl;
      ss << "to: " << to->name() << std::endl;
    }
    virtual void propagateP2C(TensorView* from, TensorView* to) override {
      ss << "propagateP2C" << std::endl;
      ss << "from: " << from->name() << std::endl;
      ss << "to: " << to->name() << std::endl;
    }
    virtual void propagateSibling(TensorView* from, TensorView* to) override {
      ss << "propagateSibling" << std::endl;
      ss << "from: " << from->name() << std::endl;
      ss << "to: " << to->name() << std::endl;
    }
  } printer1, printer2;
  printer1.ss << std::endl;
  printer2.ss << std::endl;

  MaxRootDomainInfoSpanningTree path(tv1);
  path.traverse(&printer1);
  path.traverse(&printer2);

  auto expect = R"ESCAPE(
propagateC2P
from: 1
to: 0
propagateP2C
from: 1
to: 2
)ESCAPE";
  TORCH_CHECK(printer1.ss.str() == expect);
  TORCH_CHECK(printer2.ss.str() == expect);
}

TEST_F(NVFuserTest, FusionTransformPropagatorNoOverwrite_CUDA) {
  auto fusion = std::make_unique<Fusion>();
  FusionGuard fg(fusion.get());

  auto tv0 = makeSymbolicTensor(1);
  fusion->addInput(tv0);
  auto tv1 = broadcast(tv0, {true, false, true});
  auto tv2 = sin(tv1);
  fusion->addOutput(tv2);

  tv0->split(0, 2);
  tv2->split(1, 2);
  tv2->split(0, 4);

  MaxRootDomainInfoSpanningTree path1(tv2);
  TransformPropagatorWithCheck propagator1(tv2);
  path1.traverse(&propagator1);

  MaxRootDomainInfoSpanningTree path2(tv0);
  TransformPropagatorWithCheck propagator2(tv0);
  path2.traverse(&propagator2);

  TORCH_CHECK(tv1->axis(0)->isBroadcast());
  TORCH_CHECK(tv1->axis(1)->isBroadcast());
  TORCH_CHECK(!tv1->axis(2)->isBroadcast());
  TORCH_CHECK(!tv1->axis(3)->isBroadcast());
  TORCH_CHECK(tv1->axis(4)->isBroadcast());

  auto expect = makeSymbolicTensor(3);
  expect->split(1, 2);
  expect->split(0, 4);
  TORCH_CHECK(TransformReplay::fullSelfMatching(expect, tv1));
}

TEST_F(NVFuserTest, FusionIssue1785Repro_CUDA) {
  Fusion fusion;
  FusionGuard fg(&fusion);

  // Set up your input tensor views
  TensorView* tv0 = makeContigTensor(1);
  TensorView* tv1 = makeContigTensor(2);

  // Register your inputs
  fusion.addInput(tv0);
  fusion.addInput(tv1);

  auto tv2 = set(tv0);
  // [B, I]
  auto tv3 = broadcast(tv2, {true, false});
  auto tv4 = add(tv3, tv1);
  auto tv5 = set(tv4);

  // Register your outputs
  fusion.addOutput(tv5);

  tv5->split(0, 8);
  tv5->split(-1, 8);

  // [Serial, TIDy, TIDX, Serial]

  tv4->computeAt(tv5, -2);
  tv3->computeAt(tv4, -1);
  tv2->computeAt(tv3, 0);
  tv2->split(0, 8);
  tv2->axis(0)->parallelize(ParallelType::TIDx);
  tv1->computeAt(tv5, -2);

  tv5->axis(1)->parallelize(ParallelType::TIDy);
  tv5->axis(2)->parallelize(ParallelType::TIDx);

  auto options = at::TensorOptions().dtype(at::kFloat).device(at::kCUDA, 0);

  at::Tensor in1 = at::randn({16}, options);
  at::Tensor in2 = at::randn({12, 16}, options);

  FusionExecutor fe;
  fe.compileFusion(&fusion, {in1, in2});
  auto cg_outputs = fe.runFusion({in1, in2});

  auto tv_ref = in1 + in2;

  testValidate(&fusion, cg_outputs, {in1, in2}, {tv_ref}, __LINE__, __FILE__);
}

TEST_F(NVFuserTest, FusionSkipReplay_CUDA) {
  {
    Fusion fusion;
    FusionGuard fg(&fusion);

    TensorView* tv0 = makeContigTensor(1);
    TensorView* tv1 = makeContigTensor(2);
    fusion.addInput(tv0);
    fusion.addInput(tv1);

    auto tv2 = broadcast(tv0, {false, true});
    auto tv3 = add(tv2, tv1);
    fusion.addOutput(tv3);

    tv3->split(1, 2, false);

    TransformPropagatorWithCheck propagator(tv3);
    MaxRootDomainInfoSpanningTree(tv3).traverse(&propagator);
  }

  {
    Fusion fusion;
    FusionGuard fg(&fusion);

    TensorView* tv0 = makeContigTensor(3);
    fusion.addInput(tv0);

    auto tv1 = sum(tv0, {0, 2});
    auto tv2 = sin(tv1);
    fusion.addOutput(tv2);

    tv0->split(1, 2, false);

    TransformPropagatorWithCheck propagator(tv0);
    MaxRootDomainInfoSpanningTree(tv0).traverse(&propagator);
  }
}

TEST_F(NVFuserTest, FusionInlineRepro1803_CUDA) {
  Fusion fusion;
  FusionGuard fg(&fusion);

  TensorView* tv0 = makeContigTensor(2);

  fusion.addInput(tv0);
  auto tv1 = set(tv0);
  auto tvs = Welford(tv1, {1});
  auto tvo = set(tvs.var_sum);
  fusion.addOutput(tvo);

  tvo->split(0, 16);
  tvo->axis(1)->parallelize(ParallelType::Unroll);

  tv0->computeAt(tvo, -1, ComputeAtMode::BestEffort);

  TORCH_CHECK(
      tvs.var_sum->getComputeAtPosition() == tvs.avg->getComputeAtPosition());
  TORCH_CHECK(
      tvs.var_sum->getComputeAtPosition() == tvs.n->getComputeAtPosition());
  TORCH_CHECK(tvs.var_sum->getComputeAtPosition() == 1);
}

// Unit test for the transform selection logic
TEST_F(NVFuserTest, FusionBoundedDirectionSelection1_CUDA) {
  Fusion fusion;
  FusionGuard fg(&fusion);

  TensorView* tv0 = makeContigTensor(2);

  fusion.addInput(tv0);
  auto tv1 = set(tv0);
  auto tv2 = set(tv1);
  auto tv3 = add(tv2, tv1);
  fusion.addOutput(tv3);

  tv3->split(-1, 5);
  tv3->split(-1, 8);

  scheduler_utils::BoundedDirectionalTransformPropagator::backward(
      tv3, -1, {tv0, tv2});

  // Check that the splits are replayed on tv2
  TORCH_INTERNAL_ASSERT(
      tv2->nDims() == tv3->nDims(),
      "Propagator didn't propagate to tv2: ",
      tv2->toString());

  // Check that the splits are replayed on tv1 as well. Even though
  //  one of its consumers, tv2, is part of the boundary, another
  //  consumer is not a boundary, so tv1 should be transformed as well.
  TORCH_INTERNAL_ASSERT(
      tv1->nDims() == tv3->nDims(),
      "Propagator didn't propagate to tv1: ",
      tv1->toString());
}

TEST_F(NVFuserTest, FusionIssueRepro1844_CUDA) {
  auto fusion = std::make_unique<Fusion>();
  FusionGuard fg(fusion.get());

  std::vector<int64_t> shape = {2, 1, 768};
  std::vector<int64_t> sum_to_shape = {768};
  std::vector<int64_t> sum_to_axes = {0, 1};
  double kProb = 0.5;

  std::vector<Int*> sum_to_symb;
  std::transform(
      sum_to_shape.begin(),
      sum_to_shape.end(),
      std::back_inserter(sum_to_symb),
      [](int s) -> Int* { return IrBuilder::create<Int>(s); });

  TensorView* tv0 = makeContigConcreteTensor(shape);
  TensorView* tv1 = makeContigConcreteTensor(shape);
  TensorView* tv2 = makeContigConcreteTensor(shape, DataType::Bool);

  fusion->addInput(tv0);
  fusion->addInput(tv1);
  fusion->addInput(tv2);

  Double* prob = IrBuilder::create<Double>(kProb);
  auto grad_input = dropout_backward(tv1, tv2, prob);
  auto grad_gelu = gelu_backward(grad_input, tv0);
  auto grad_bias = sum_to(grad_gelu, sum_to_symb);

  fusion->addOutput(grad_gelu);
  fusion->addOutput(grad_bias);

  const auto options =
      at::TensorOptions().dtype(at::kFloat).device(at::kCUDA, 0);
  at::manual_seed(0);

  at::Tensor a = at::randn(shape, options);
  at::Tensor b = at::randn(shape, options);
  at::Tensor c = at::randn(shape, options);
  auto mask = at::gt(c, 0.0f);
  std::vector<c10::IValue> aten_inputs = {a, b, mask};

  FusionExecutorCache executor_cache(std::move(fusion));
  auto cg_outputs = executor_cache.runFusionWithInputs(aten_inputs);

  auto dinput = at::native_dropout_backward(b, mask, kProb);
  auto dgelu = at::gelu_backward(dinput, a, "none");
  auto dbias = dgelu.sum(sum_to_axes);

  testValidate(
      executor_cache.fusion(),
      cg_outputs,
      aten_inputs,
      {dgelu, dbias},
      __LINE__,
      __FILE__);
}

TEST_F(NVFuserTest, FusionInsertMagicZero1_CUDA) {
  Fusion fusion;
  FusionGuard fg(&fusion);

  auto tv0 = makeSymbolicTensor(2);
  fusion.addInput(tv0);

  auto tv1 = add(tv0, IrBuilder::create<Double>(1));
  auto tv2 = set(tv1);
  fusion.addOutput(tv2);

  tv2->split(0, 32);
  tv2->split(-1, 2);
  tv2->reorder({{1, 2}, {2, 1}});
  tv2->merge(0);

  TransformPropagatorWithCheck propagator(tv2);
  MaxRootDomainInfoSpanningTree(tv2).traverse(&propagator);

  tv0->computeAt(tv2, 1);

  // The predicate of tv2 should be protected with magic zero
  GpuLower gpulw(&fusion);
  TORCH_CHECK(
      PredicateMagicZeroChecker::isProtected(tv2, gpulw),
      "Failed to protect the predicates of ",
      tv2->toString());
}

TEST_F(NVFuserTest, FusionExpandRepro1860_CUDA) {
  auto fusion_ptr = std::make_unique<Fusion>();
  Fusion& fusion = *fusion_ptr;
  FusionGuard fg(&fusion);
  std::vector<bool> contiguity{};

  std::vector<int64_t> shape{1, -1, -1};
  TensorView* tv0 = makeContigConcreteTensor(shape);
  fusion.addInput(tv0);
  TensorView* tv1 = makeContigConcreteTensor(shape);
  fusion.addInput(tv1);
  TensorView* tv2 = makeContigConcreteTensor(shape);
  fusion.addInput(tv2);

  std::vector<IterDomain*> domain1(3, nullptr);
  for (const auto i : c10::irange(3)) {
    if (i == 0) {
      domain1[i] =
          IterDomainBuilder(
              FusionGuard::getCurFusion()->zeroVal(), IrBuilder::create<Int>(1))
              .iter_type(IterType::Broadcast)
              .build();
    } else {
      domain1[i] =
          IterDomainBuilder(
              FusionGuard::getCurFusion()->zeroVal(), IrBuilder::create<Int>(1))
              .expanded_extent(IrBuilder::create<Int>(1 + i))
              .iter_type(IterType::Broadcast)
              .build();
    }
  }

  TensorView* tv22 = IrBuilder::create<TensorView>(
      IrBuilder::create<TensorDomain>(domain1, contiguity), DataType::Float);

  fusion.addInput(tv22);

  auto tv3 = add(tv0, tv1);
  auto tv4 = softmax(tv3, 0);
  auto tv5 = add(tv4, tv22);
  fusion.addOutput(tv5);

  auto options = at::TensorOptions().dtype(at::kFloat).device(at::kCUDA, 0);

  at::Tensor input1 = at::randn({1, 2, 3}, options);
  at::Tensor input2 = at::randn({1, 2, 3}, options);
  at::Tensor input3 = at::randn({1, 2, 3}, options);
  at::Tensor input4 = at::randn({1, 1, 1}, options).expand({1, 2, 3});
  std::vector<c10::IValue> aten_inputs = {input1, input2, input3, input4};

  FusionExecutorCache executor_cache(std::move(fusion_ptr));
  auto outputs = executor_cache.runFusionWithInputs(aten_inputs);
}

TEST_F(NVFuserTest, FusionExpandReduce_CUDA) {
  auto fusion = std::make_unique<Fusion>();
  FusionGuard fg(fusion.get());

  auto tv0 = makeConcreteTensor({1, 8});
  fusion->addInput(tv0);

  auto tv1 =
      expand(tv0, {IrBuilder::create<Int>(12), IrBuilder::create<Int>(8)});

  auto tv2 = sum(tv1, {0});
  fusion->addOutput(tv2);

  auto options = at::TensorOptions().dtype(at::kFloat).device(at::kCUDA, 0);
  at::manual_seed(0);
  auto t0 = at::randn({1, 8}, options);

  FusionExecutorCache executor_cache(std::move(fusion));
  auto cg_outputs = executor_cache.runFusionWithInputs({t0});

  auto ref = t0.expand({12, 8}).sum({0});

  testValidate(
      executor_cache.fusion(), cg_outputs, {t0}, {ref}, __LINE__, __FILE__);
}

// Predicate elimination issue repro:
TEST_F(NVFuserTest, FusionExpandReduce2_CUDA) {
  auto fusion = std::make_unique<Fusion>();
  FusionGuard fg(fusion.get());

  auto tv0 = makeConcreteTensor({1, 4});
  fusion->addInput(tv0);

  auto tv1 =
      expand(tv0, {IrBuilder::create<Int>(3), IrBuilder::create<Int>(4)});

  auto tv2 = sum(tv1, {0});
  fusion->addOutput(tv2);

  // tv2[r{3}, i{4}]
  tv2->split(0, NamedScalar::getParallelDim(ParallelType::TIDy));
  tv2->axis(1)->parallelize(ParallelType::TIDy);
  tv2->split(0, NamedScalar::getParallelDim(ParallelType::BIDy), false);
  tv2->axis(0)->parallelize(ParallelType::BIDy);
  tv2->split(-1, NamedScalar::getParallelDim(ParallelType::TIDx));
  tv2->axis(-1)->parallelize(ParallelType::TIDx);
  tv2->axis(-2)->parallelize(ParallelType::BIDx);
  // [rBIDy, rO, rTIDy, iBIDx, iTIDx]
  tv2->reorder({{-2, 0}, {-1, 1}, {2, 2}});
  // [iBIDx, iTIDx, rTIDy, rBIDy, rO]
  auto tv3 = tv2->rFactor({-1});

  TransformPropagatorWithCheck propagator(tv3);
  MaxRootDomainInfoSpanningTree(tv3).traverse(&propagator);
  scheduler_utils::parallelizeAllLike(tv3);
  tv0->computeAt(tv3, -1, ComputeAtMode::MostInlined);

  auto options = at::TensorOptions().dtype(at::kFloat).device(at::kCUDA, 0);
  at::manual_seed(0);
  auto t0 = at::randn({1, 4}, options);

  FusionExecutor fe;
  fe.compileFusion(fusion.get(), {t0}, LaunchParams(-1, 2, -1, 4, 2, 1));
  auto cg_outputs = fe.runFusion({t0}, LaunchParams(-1, 2, -1, 4, 2, 1));

  auto ref = t0.expand({3, 4}).sum({0});

  testValidate(
      fusion.get(),
      cg_outputs,
      {t0},
      {ref},
      __LINE__,
      __FILE__,
      "",
      LaunchParams(-1, 2, -1, 4, 2, 1));
}

TEST_F(NVFuserTest, FusionVectorComponentReduce_CUDA) {
  auto fusion = std::make_unique<Fusion>();
  FusionGuard fg(fusion.get());

  auto tv0 = makeSymbolicTensor(1, DataType::ComplexFloat);
  fusion->addInput(tv0);
  auto tv1 = view_as_real(tv0);
  auto tv2 = sum(tv1, {-1});
  fusion->addOutput(tv2);

  inlineMost();

  auto options =
      at::TensorOptions().dtype(at::kComplexFloat).device(at::kCUDA, 0);
  at::manual_seed(0);
  auto t0 = at::randn({1024}, options);

  FusionExecutor fe;
  fe.compileFusion(fusion.get(), {t0});
  auto cg_outputs = fe.runFusion({t0});

  auto ref = at::view_as_real(t0).sum({-1});

  testValidate(fusion.get(), cg_outputs, {t0}, {ref}, __LINE__, __FILE__, "");
}

TEST_F(NVFuserTest, FusionExpandBadShapeTest_CUDA) {
  auto fusion_ptr = std::make_unique<Fusion>();
  Fusion& fusion = *fusion_ptr;
  FusionGuard fg(&fusion);
  std::vector<bool> contiguity{false};

  auto tv0 = makeSymbolicTensor(2);
  fusion.addInput(tv0);

  std::vector<IterDomain*> domains = {
      IterDomainBuilder(
          FusionGuard::getCurFusion()->zeroVal(), IrBuilder::create<Int>())
          .build(),
      IterDomainBuilder(
          FusionGuard::getCurFusion()->zeroVal(), IrBuilder::create<Int>(1))
          .expanded_extent(IrBuilder::create<Int>(10))
          .iter_type(IterType::Broadcast)
          .build()};

  // expand to 10
  TensorView* tv22 = IrBuilder::create<TensorView>(
      IrBuilder::create<TensorDomain>(domains, contiguity), DataType::Float);

  fusion.addInput(tv22);

  auto tv3 = add(tv0, tv22);
  fusion.addOutput(tv3);

  auto options = at::TensorOptions().dtype(at::kFloat).device(at::kCUDA, 0);

  // Incompatible shapes
  at::Tensor input1 = at::randn({2, 3}, options);
  // Passing expand size of 5, not 10. Should cause an error
  at::Tensor input4 = at::randn({2, 1}, options).expand({2, 5});

  std::vector<c10::IValue> aten_inputs = {input1, input4};

  FusionExecutorCache executor_cache(std::move(fusion_ptr));
  ASSERT_ANY_THROW(executor_cache.runFusionWithInputs(aten_inputs));
}

TEST_F(
    NVFuserTest,
    FusionPointwiseScheduleWithBroadcastAndTrivialReduction_CUDA) {
  Fusion fusion;
  FusionGuard fg(&fusion);

  auto tv0 = makeContigTensor(3);
  auto tv1 = makeContigTensor(2);
  fusion.addInput(tv0);
  fusion.addInput(tv1);
  auto tv2 = broadcast(tv0, {false, true, false, true, false, true});
  auto tv3 = sin(tv2);
  auto tv4 = add(tv3, tv1);
  auto tv5 = sum(tv4, {1});
  fusion.addOutput(tv5);

  auto options = at::TensorOptions().dtype(at::kFloat).device(at::kCUDA, 0);
  at::Tensor t0 = at::randn({100, 100, 10}, options);
  at::Tensor t1 = at::randn({10, 20}, options);

  auto aten_output = (t0.view({100, 1, 100, 1, 10, 1}).sin() + t1).squeeze(1);

  std::vector<c10::IValue> aten_inputs = {t0, t1};

  auto lparams = schedulePointwise(&fusion, aten_inputs);

  FusionExecutor fe;
  fe.compileFusion(&fusion, aten_inputs, lparams);
  auto cg_outputs = fe.runFusion(aten_inputs, lparams);

  testValidate(
      &fusion, cg_outputs, aten_inputs, {aten_output}, __LINE__, __FILE__);
}

TEST_F(NVFuserTest, FusionInliningMismatchedDims1_CUDA) {
  Fusion fusion;
  FusionGuard fg(&fusion);

  auto tv0 = makeConcreteTensor({2, 3, 4});
  fusion.addInput(tv0);
  auto tv1 = sin(tv0);
  auto tv2 = cos(tv1);
  auto tv3 = transpose(tv2, 1, 2);
  auto tv4 = exp(tv3);
  auto tv5 = tan(tv4);
  fusion.addOutput(tv5);

  inlineMost();

  TORCH_CHECK(tv5->getComputeAtPosition() == 3);
  TORCH_CHECK(tv4->getComputeAtPosition() == 3);
  TORCH_CHECK(tv3->getComputeAtPosition() == 3);
  TORCH_CHECK(tv2->getComputeAtPosition() == 1);
  TORCH_CHECK(tv1->getComputeAtPosition() == 3);

  const auto options =
      at::TensorOptions().dtype(at::kFloat).device(at::kCUDA, 0);
  at::Tensor input = at::randn({2, 3, 4}, options);
  auto output = input.sin().cos().transpose(1, 2).exp().tan();

  FusionExecutor fe;
  fe.compileFusion(&fusion, {input});
  auto cg_outputs = fe.runFusion({input});

  testValidate(&fusion, cg_outputs, {input}, {output}, __LINE__, __FILE__);
}

TEST_F(NVFuserTest, FusionInliningMismatchedDims2_CUDA) {
  Fusion fusion;
  FusionGuard fg(&fusion);

  auto tv0 = makeConcreteTensor({2, 3, 4});
  fusion.addInput(tv0);
  auto tv1 = sin(tv0);
  auto tv2 = cos(tv1);
  auto tv3 = transpose(tv2, 1, 2);
  auto tv4 = exp(tv3);
  auto tv5 = tan(tv4);
  fusion.addOutput(tv5);

  inlineAllAt(tv5, -1, true);

  TORCH_CHECK(tv5->getComputeAtPosition() == 3);
  TORCH_CHECK(tv4->getComputeAtPosition() == 3);
  TORCH_CHECK(tv3->getComputeAtPosition() == 3);
  TORCH_CHECK(tv2->getComputeAtPosition() == 1);
  TORCH_CHECK(tv1->getComputeAtPosition() == 1);

  const auto options =
      at::TensorOptions().dtype(at::kFloat).device(at::kCUDA, 0);
  at::Tensor input = at::randn({2, 3, 4}, options);
  auto output = input.sin().cos().transpose(1, 2).exp().tan();

  FusionExecutor fe;
  fe.compileFusion(&fusion, {input});
  auto cg_outputs = fe.runFusion({input});

  testValidate(&fusion, cg_outputs, {input}, {output}, __LINE__, __FILE__);
}

TEST_F(NVFuserTest, FusionInliningMismatchedDims4_CUDA) {
  Fusion fusion;
  FusionGuard fg(&fusion);

  auto tv0 = makeConcreteTensor({2, 3, 4});
  fusion.addInput(tv0);
  auto tv1 = sin(tv0);
  auto tv2 = exp(tv1);
  auto tv3 = relu(tv2);
  auto tv4 = cos(tv3);
  auto tv5 = tan(tv4);
  fusion.addOutput(tv5);

  tv3->merge(1);
  inlineMost();

  TORCH_CHECK(tv5->getComputeAtPosition() == 3);
  TORCH_CHECK(tv4->getComputeAtPosition() == 3);
  TORCH_CHECK(tv3->getComputeAtPosition() == 1);
  TORCH_CHECK(tv2->getComputeAtPosition() == 1);
  TORCH_CHECK(tv1->getComputeAtPosition() == 3);

  const auto options =
      at::TensorOptions().dtype(at::kFloat).device(at::kCUDA, 0);
  at::Tensor input = at::randn({2, 3, 4}, options);
  auto output = input.sin().exp().relu().cos().tan();

  FusionExecutor fe;
  fe.compileFusion(&fusion, {input});
  auto cg_outputs = fe.runFusion({input});

  testValidate(&fusion, cg_outputs, {input}, {output}, __LINE__, __FILE__);
}

TEST_F(NVFuserTest, FusionInliningBroadcast_CUDA) {
  Fusion fusion;
  FusionGuard fg(&fusion);

  auto tv0 = makeConcreteTensor({2, 3, 4});
  fusion.addInput(tv0);
  auto tv1 = sin(tv0);
  // broadcasting
  auto tv2 = broadcast(tv1, {false, true, false, true, false, true});
  auto tv3 = cos(tv2);
  auto tv4 = tan(tv3);
  fusion.addOutput(tv4);

  for (auto tv : {tv2, tv3, tv4}) {
    tv->merge(0);
    tv->merge(1);
    tv->merge(2);
  }

  inlineMost();

  TORCH_CHECK(tv4->getComputeAtPosition() == 3);
  TORCH_CHECK(tv3->getComputeAtPosition() == 3);
  TORCH_CHECK(tv2->getComputeAtPosition() == 3);
  TORCH_CHECK(tv1->getComputeAtPosition() == 3);

  const auto options =
      at::TensorOptions().dtype(at::kFloat).device(at::kCUDA, 0);
  at::Tensor input = at::randn({2, 3, 4}, options);
  auto output = input.sin().view({2, 1, 3, 1, 4, 1}).cos().tan();

  FusionExecutor fe;
  fe.compileFusion(&fusion, {input});
  auto cg_outputs = fe.runFusion({input});

  testValidate(&fusion, cg_outputs, {input}, {output}, __LINE__, __FILE__);
}

TEST_F(NVFuserTest, FusionMatchedLeafPosWithoutReplayBroadcast_CUDA) {
  Fusion fusion;
  FusionGuard fg(&fusion);

  auto tv0 = makeConcreteTensor({2, 3, 4});
  fusion.addInput(tv0);
  auto tv1 = broadcast(tv0, {false, true, false, true, false, true});
  auto tv2 = sin(tv1);
  fusion.addOutput(tv2);

  for (auto tv : {tv1, tv2}) {
    tv->merge(0);
    tv->merge(1);
    tv->merge(2);
  }

  TORCH_CHECK(
      TransformReplay::getMatchedLeafPosWithoutReplayPasC(tv0, tv1, 3) == 3);
  TORCH_CHECK(
      TransformReplay::getMatchedLeafPosWithoutReplayCasP(tv1, tv0, 3) == 3);
  TORCH_CHECK(
      TransformReplay::getMatchedLeafPosWithoutReplayPasC(tv1, tv2, 3) == 3);
  TORCH_CHECK(
      TransformReplay::getMatchedLeafPosWithoutReplayCasP(tv2, tv1, 3) == 3);
}

TEST_F(NVFuserTest, FusionPrint_CUDA) {
  auto dtypes = {
      at::kFloat,
      at::kDouble,
      at::kHalf,
      at::kBFloat16,
      at::kInt,
      at::kLong,
      at::kBool};
  for (auto dtype : dtypes) {
    auto fusion = std::make_unique<Fusion>();
    FusionGuard fg(fusion.get());

    auto tv0 = makeSymbolicTensor(1, aten_to_data_type(dtype));
    fusion->addInput(tv0);
    auto tv1 = print(tv0);
    auto tv2 = sin(tv1);
    fusion->addOutput(tv2);

    // There is no way to check if anything is printed to the console, but we
    // can validate that when print exist, compilation and computation are not
    // broken.
    auto options = at::TensorOptions().dtype(at::kLong).device(at::kCUDA, 0);
    at::Tensor t0 = at::arange(2, options).to(dtype);

    FusionExecutorCache executor_cache(std::move(fusion));
    auto cg_outputs = executor_cache.runFusionWithInputs({t0});

    testValidate(
        executor_cache.fusion(),
        cg_outputs,
        {t0},
        {t0.sin()},
        __LINE__,
        __FILE__);
  }
}

TEST_F(NVFuserTest, FusionCheckedSymbolicShape_CUDA) {
  const auto options =
      at::TensorOptions().dtype(at::kFloat).device(at::kCUDA, 0);

  at::Tensor a = at::randn({123, 456}, options);
  at::Tensor b = at::randn({123, 456}, options);
  at::Tensor c = at::randn({321, 654}, options);

  using return_t =
      std::pair<std::unique_ptr<FusionExecutorCache>, std::vector<at::Tensor>>;
  auto matched_add = [](at::Tensor a, at::Tensor b) -> return_t {
    auto fusion = std::make_unique<Fusion>();
    FusionGuard fg(fusion.get());

    Val* s1 = IrBuilder::create<Int>();
    Val* s2 = IrBuilder::create<Int>();
    auto builder = TensorViewBuilder().shape(std::vector<Val*>{s1, s2});
    TensorView* tv0 = builder.build();
    TensorView* tv1 = builder.build();

    fusion->addInput(tv0);
    fusion->addInput(tv1);

    auto tv2 = add(tv0, tv1);

    fusion->addOutput(tv2);

    auto executor_cache =
        std::make_unique<FusionExecutorCache>(std::move(fusion));
    auto cg_outputs = executor_cache->runFusionWithInputs({a, b});
    return {std::move(executor_cache), std::move(cg_outputs)};
  };

  {
    auto ret1 = matched_add(a, b);
    testValidate(
        ret1.first->fusion(), ret1.second, {a, b}, {a + b}, __LINE__, __FILE__);
  }

  {
    EXPECT_THAT(
        [&]() { matched_add(a, c); },
        ::testing::ThrowsMessage<c10::Error>(
            ::testing::HasSubstr("Attempting to bind")));
  }
}

TEST_F(NVFuserTest, FusionSizeDependentData_CUDA) {
  auto fusion = std::make_unique<Fusion>();
  FusionGuard fg(fusion.get());

  Val* s1 = IrBuilder::create<Int>();
  auto builder = TensorViewBuilder().shape(std::vector<Val*>{s1});
  TensorView* tv0 = builder.build();

  fusion->addInput(tv0);

  auto tv1 = add(tv0, s1);

  fusion->addOutput(tv1);

  const auto options =
      at::TensorOptions().dtype(at::kFloat).device(at::kCUDA, 0);

  at::Tensor a = at::zeros({123}, options);

  FusionExecutorCache executor_cache(std::move(fusion));
  auto cg_outputs = executor_cache.runFusionWithInputs({a});

  testValidate(
      executor_cache.fusion(), cg_outputs, {a}, {a + 123}, __LINE__, __FILE__);
}

TEST_F(NVFuserTest, FusionDependencyCheck_CUDA) {
  Fusion fusion;
  FusionGuard fg(&fusion);

  TensorView* tv0 = makeSymbolicTensor(1);
  TensorView* tv1 = makeSymbolicTensor(1);
  TensorView* tv2 = makeSymbolicTensor(1);
  TensorView* tv3 = makeSymbolicTensor(1);

  auto tv4 = add(tv0, tv1);
  auto tv5 = add(tv0, tv2);
  auto tv6 = add(tv0, tv3);

  auto tv7 = add(tv1, tv2);
  auto tv8 = add(tv1, tv3);

  auto tv9 = add(tv2, tv3);

  {
    auto all_vals = DependencyCheck::getAllValsBetween(
        {tv0, tv1}, {tv4, tv5, tv6, tv7, tv8, tv9});
    std::unordered_set<Val*> all_vals_set(all_vals.begin(), all_vals.end());
    std::vector<Val*> results({tv0, tv1, tv4, tv5, tv6, tv7, tv8});
    for (auto result : results) {
      TORCH_CHECK(all_vals_set.count(result) > 0);
      all_vals_set.erase(result);
    }
    TORCH_CHECK(all_vals_set.empty());
  }

  auto tv10 = add(tv6, tv7);
  {
    auto all_vals = DependencyCheck::getAllValsBetween({tv0, tv1}, {tv10});
    std::unordered_set<Val*> all_vals_set(all_vals.begin(), all_vals.end());
    std::vector<Val*> results({tv0, tv1, tv6, tv7, tv10});
    for (auto result : results) {
      TORCH_CHECK(all_vals_set.count(result) > 0);
      all_vals_set.erase(result);
    }
    TORCH_CHECK(all_vals_set.empty());
  }
}

// Repro for issue #1925
TEST_F(NVFuserTest, FusionScheduleTransposeRepro1_CUDA) {
  Fusion fusion;
  FusionGuard fg(&fusion);

  auto tv0 = makeSymbolicTensor(4);
  auto tv1 = makeConcreteTensor({-1, -1, -1, 1});
  fusion.addInput(tv0);
  fusion.addInput(tv1);
  auto tv2 = add(tv0, tv1);
  fusion.addOutput(tv2);

  auto options = at::TensorOptions().dtype(at::kFloat).device(at::kCUDA, 0);
  at::Tensor input0 = at::randn({1, 1, 333, 1}, options);
  at::Tensor input1 = at::randn({1, 1, 333, 1}, options);

  auto lparams = scheduleTranspose(&fusion, {input0, input1});

  FusionExecutor fe;
  fe.compileFusion(&fusion, {input0, input1}, lparams);
  auto outputs = fe.runFusion({input0, input1}, lparams);

  auto tv_ref = input0 + input1;

  testValidate(
      &fusion, outputs, {input0, input1}, {tv_ref}, __LINE__, __FILE__);
}

// Repro for issue #1873
TEST_F(NVFuserTest, FusionInlineBroadcastIndexing0_CUDA) {
  Fusion fusion;
  FusionGuard fg(&fusion);

  auto tv0 = makeContigTensor(1);
  auto tv1 = makeContigTensor(2);
  fusion.addInput(tv0);
  fusion.addInput(tv1);
  auto tv2 = set(tv0);
  auto tv3 = broadcast(tv2, {true, false});
  auto tv4 = add(tv3, tv1);
  fusion.addOutput(tv4);

  tv4->merge(0);
  tv4->split(0, 32);

  tv0->computeAt(tv4, 1);

  tv2->split(-1, 8);

  auto options = at::TensorOptions().dtype(at::kFloat).device(at::kCUDA, 0);
  at::Tensor t0 = at::randn({123}, options);
  at::Tensor t1 = at::randn({3, 123}, options);

  FusionExecutor fe;
  fe.compileFusion(&fusion, {t0, t1});

  auto outputs = fe.runFusion({t0, t1});

  auto tv_ref = t0 + t1;

  testValidate(&fusion, outputs, {t0, t1}, {tv_ref}, __LINE__, __FILE__);
}

TEST_F(NVFuserTest, FusionPredicateUnshare_CUDA) {
  // https://github.com/csarofeen/pytorch/issues/1926
  std::unique_ptr<Fusion> fusion_ptr = std::make_unique<Fusion>();
  auto fusion = fusion_ptr.get();
  FusionGuard fg(fusion);

  TensorView* tv0 = makeSymbolicTensor(2);
  fusion->addInput(tv0);
  auto tv1 = set(tv0);
  auto tv2 = set(tv1);
  fusion->addOutput(tv2);

  tv1->setMemoryType(MemoryType::Shared);
  for (auto tv : {tv1, tv2}) {
    tv->split(0, 4);
    tv->reorder({{1, -1}});
    tv->split(1, 8);
    tv->merge(0);
    tv->split(0, 1);
    tv->axis(0)->parallelize(ParallelType::BIDx);
    tv->axis(1)->parallelize(ParallelType::Unswitch);
  }
  tv1->merge(2);
  tv2->reorder({{2, 3}});
  tv2->merge(2);
  for (auto tv : {tv1, tv2}) {
    tv->axis(-1)->parallelize(ParallelType::TIDx);
  }

  inlineMost();

  auto options = at::TensorOptions().dtype(at::kFloat).device(at::kCUDA, 0);
  at::Tensor t0 = at::randn({5, 5}, options);

  FusionExecutor fe;
  fe.compileFusion(fusion, {t0});
  auto cg_outputs = fe.runFusion({t0});
  auto out = cg_outputs[0];

  testValidate(fusion, {out}, {t0}, {t0}, __LINE__, __FILE__);
}

TEST_F(NVFuserTest, AsyncCompilation_CUDA) {
  auto fusion = std::make_unique<Fusion>();
  FusionGuard fg(fusion.get());

  TensorView* tv0 = makeSymbolicTensor(2);
  TensorView* tv1 = makeSymbolicTensor(1);
  TensorView* tv2 = makeSymbolicTensor(2);

  fusion->addInput(tv0);
  fusion->addInput(tv1);
  fusion->addInput(tv2);

  TensorView* tv3 = add(tv0, IrBuilder::create<Double>(1)); // Group 0
  TensorView* tv4 =
      max(tv3, {0}); // Group 0 (use max instead to avoid numerical issues)
  TensorView* tv5 = add(tv4, tv1); //  Group 0 (Non Broadcast after reduce,
                                   //  keeps normalization scheduler away)
  TensorView* tv6 = add(tv5, tv2); //  Group 1 (Broadcast after reduce)

  fusion->addOutput(tv6);

  auto options = at::TensorOptions().dtype(at::kFloat).device(at::kCUDA, 0);

  at::Tensor t0 = at::randn({8, 5}, options);
  at::Tensor t1 = at::randn({5}, options);
  at::Tensor t2 = at::randn({8, 5}, options);

  auto t3 = t0.add(1.0);
  auto t4 = std::get<0>(at::max(t3, 0));
  auto t5 = t4.add(t1);
  auto t6 = t5.add(t2);

  FusionExecutorCache executor_cache(std::move(fusion));

  std::vector<c10::IValue> aten_inputs = {t0, t1, t2};

  executor_cache.compileFusionAsync(aten_inputs);

  while (!executor_cache.isCompiled(aten_inputs)) {
    std::this_thread::sleep_for(std::chrono::milliseconds(20));
    printf(".");
  }

  auto outputs = executor_cache.runFusionWithInputs(aten_inputs);

  TORCH_CHECK(
      executor_cache.getMostRecentKernelRuntime()->isSegmented(),
      "segmentation didn't happen");
  TORCH_CHECK(
      executor_cache.getMostRecentKernelRuntime()
              ->fusionSegments()
              ->groups()
              .size() == 2,
      "segmentation didn't happen as expected");

  testValidate(
      executor_cache.fusion(), outputs, aten_inputs, {t6}, __LINE__, __FILE__);
}

TEST_F(NVFuserTest, FusionMergeBroadcastingTrivialReduction1_CUDA) {
  std::unique_ptr<Fusion> fusion_ptr = std::make_unique<Fusion>();
  auto fusion = fusion_ptr.get();
  FusionGuard fg(fusion);

  TensorView* tv0 = makeConcreteTensor({1, 1});
  TensorView* tv1 = makeConcreteTensor({-1});
  fusion->addInput(tv0);
  fusion->addInput(tv1);
  auto tv2 = sum(tv0, {1});
  auto tv3 = add(tv2, tv1);
  fusion->addOutput(tv3);

  tv0->merge(0);

  MaxRootDomainInfoSpanningTree tree(tv0);
  TransformPropagatorWithCheck tp(tv0);
  tree.traverse(&tp);

  inlineMost();

  auto options = at::TensorOptions().dtype(at::kFloat).device(at::kCUDA, 0);
  at::Tensor t0 = at::randn({1, 1}, options);
  at::Tensor t1 = at::randn({10}, options);

  FusionExecutor fe;
  fe.compileFusion(fusion, {t0, t1});
  auto cg_outputs = fe.runFusion({t0, t1});
  auto out = cg_outputs[0];

  testValidate(
      fusion, {out}, {t0, t1}, {t1 + t0.flatten()}, __LINE__, __FILE__);
}

// Simple test case exercising the null scheduler path.
TEST_F(NVFuserTest, FusionNullScheduler_CUDA) {
  auto fusion = std::make_unique<Fusion>();
  FusionGuard fg(fusion.get());

  auto tv0 = makeConcreteTensor({1, 1, 1});
  fusion->addInput(tv0);

  auto tv1 = sum(tv0, {0, 1, 2});

  fusion->addOutput(tv1);

  auto options = at::TensorOptions().dtype(at::kFloat).device(at::kCUDA, 0);
  at::Tensor t0 = at::randn({1, 1, 1}, options);

  std::vector<c10::IValue> aten_inputs({t0});

  FusionExecutorCache executor_cache(std::move(fusion));
  auto cg_outputs = executor_cache.runFusionWithInputs(aten_inputs);

  auto t1 = t0.sum({0, 1, 2});

  testValidate(
      executor_cache.fusion(), cg_outputs, {t0}, {t1}, __LINE__, __FILE__);

  auto groups =
      executor_cache.getMostRecentKernelRuntime()->fusionSegments()->groups();

  // Check that all groups on the resulting runtime are null.
  for (auto group : groups) {
    TORCH_INTERNAL_ASSERT(group->heuristic() == ScheduleHeuristic::NoOp);
  }
}

// Simple test case exercising the null scheduler path.
TEST_F(NVFuserTest, FusionNullScheduler2_CUDA) {
  auto fusion = std::make_unique<Fusion>();
  FusionGuard fg(fusion.get());

  auto tv0 = makeConcreteTensor({0, 1, 9223372036854775807L});
  fusion->addInput(tv0);

  auto tv1 = sum(tv0, {1, 2});

  fusion->addOutput(tv1);

  auto options = at::TensorOptions().dtype(at::kFloat).device(at::kCUDA, 0);
  at::Tensor t0 = at::randn({0, 1, 9223372036854775807L}, options);

  std::vector<c10::IValue> aten_inputs({t0});

  FusionExecutorCache executor_cache(std::move(fusion));
  auto cg_outputs = executor_cache.runFusionWithInputs(aten_inputs);

  auto t1 = t0.sum({1, 2});

  testValidate(
      executor_cache.fusion(), cg_outputs, {t0}, {t1}, __LINE__, __FILE__);

  auto groups =
      executor_cache.getMostRecentKernelRuntime()->fusionSegments()->groups();

  // Check that all groups on the resulting runtime are null.
  for (auto group : groups) {
    TORCH_INTERNAL_ASSERT(group->heuristic() == ScheduleHeuristic::NoOp);
  }
}

// Simple test case exercising the null scheduler path.
TEST_F(NVFuserTest, FusionNullScheduler3_CUDA) {
  auto fusion = std::make_unique<Fusion>();
  FusionGuard fg(fusion.get());

  auto tv0 = TensorViewBuilder().ndims(0).build();
  auto tv1 = TensorViewBuilder().ndims(0).build();
  fusion->addInput(tv0);
  fusion->addInput(tv1);
  auto tv2 = add(tv0, tv1);
  fusion->addOutput(tv2);

  auto options = at::TensorOptions().dtype(at::kFloat).device(at::kCUDA, 0);
  at::Tensor t0 = at::randn({}, options);
  at::Tensor t1 = at::randn({}, options);

  std::vector<c10::IValue> aten_inputs({t0, t1});

  FusionExecutorCache executor_cache(std::move(fusion));
  auto cg_outputs = executor_cache.runFusionWithInputs(aten_inputs);

  testValidate(
      executor_cache.fusion(),
      cg_outputs,
      {t0, t1},
      {t0 + t1},
      __LINE__,
      __FILE__);

  auto groups =
      executor_cache.getMostRecentKernelRuntime()->fusionSegments()->groups();

  // Check that all groups on the resulting runtime are null.
  for (auto group : groups) {
    TORCH_INTERNAL_ASSERT(group->heuristic() == ScheduleHeuristic::NoOp);
  }
}

TEST_F(NVFuserTest, FusionReducingZeroElements_CUDA) {
  auto fusion = std::make_unique<Fusion>();
  FusionGuard fg(fusion.get());

  auto tv0 = makeConcreteTensor({0, 1, 9223372036854775807L});
  fusion->addInput(tv0);

  auto tv1 = sum(tv0, {0, 1, 2});

  fusion->addOutput(tv1);

  auto options = at::TensorOptions().dtype(at::kFloat).device(at::kCUDA, 0);
  at::Tensor t0 = at::randn({0, 1, 9223372036854775807L}, options);

  std::vector<c10::IValue> aten_inputs({t0});

  FusionExecutorCache executor_cache(std::move(fusion));
  auto cg_outputs = executor_cache.runFusionWithInputs(aten_inputs);

  auto t1 = t0.sum({0, 1, 2});

  testValidate(
      executor_cache.fusion(), cg_outputs, {t0}, {t1}, __LINE__, __FILE__);
}

TEST_F(NVFuserTest, FusionEmpty_CUDA) {
  auto fusion = std::make_unique<Fusion>();
  FusionGuard fg(fusion.get());

  auto tv0 = makeConcreteTensor({10, 10, 10});
  auto tv1 = makeConcreteTensor({10, 10, 10});
  fusion->addInput(tv0);
  fusion->addInput(tv1);
  fusion->addOutput(tv0);
  fusion->addOutput(tv1);

  auto options = at::TensorOptions().dtype(at::kFloat).device(at::kCUDA, 0);
  at::Tensor t0 = at::randn({10, 10, 10}, options);
  at::Tensor t1 = at::randn({10, 10, 10}, options);

  std::vector<c10::IValue> aten_inputs({t0, t1});

  FusionExecutorCache executor_cache(std::move(fusion));
  auto cg_outputs = executor_cache.runFusionWithInputs(aten_inputs);

  testValidate(
      executor_cache.fusion(),
      cg_outputs,
      {t0, t1},
      {t0, t1},
      __LINE__,
      __FILE__);

  auto groups =
      executor_cache.getMostRecentKernelRuntime()->fusionSegments()->groups();

  // Check that all groups on the resulting runtime are null.
  for (auto group : groups) {
    TORCH_INTERNAL_ASSERT(group->heuristic() == ScheduleHeuristic::NoOp);
  }
}

TEST_F(NVFuserTest, FusionMappingRelation_CUDA) {
  // See https://github.com/csarofeen/pytorch/pull/1960
  // and https://github.com/csarofeen/pytorch/pull/2113
  std::unique_ptr<Fusion> fusion_ptr = std::make_unique<Fusion>();
  auto fusion = fusion_ptr.get();
  FusionGuard fg(fusion);

  TensorView* tv0 = makeConcreteTensor({1, 1});
  TensorView* tv1 = makeConcreteTensor({-1, 1, 1});
  fusion->addInput(tv0);
  fusion->addInput(tv1);
  auto tv2 = set(tv0);
  auto tv3 = broadcast(tv2, {true, false, false});
  auto tv4 = add(tv3, tv1);

  fusion->addOutput(tv4);

  tv4->merge(-2);
  tv4->merge(-1);

  tv0->computeAt(tv4, -1);
  tv1->computeAt(tv4, -1);

  ComputeAtMap ca_map(fusion);

  auto tv4_inner_node = tv4->axis(0)->definition()->input(1)->as<IterDomain>();
  TORCH_CHECK(
      ca_map.areMapped(tv2->axis(0), tv4_inner_node, IdMappingMode::EXACT));
  TORCH_CHECK(ca_map.areMapped(
      tv2->axis(0), tv4_inner_node, IdMappingMode::PERMISSIVE));

  auto options = at::TensorOptions().dtype(at::kFloat).device(at::kCUDA, 0);
  at::Tensor t0 = at::randn({1, 1}, options);
  at::Tensor t1 = at::randn({2, 1, 1}, options);

  FusionExecutor fe;
  fe.compileFusion(fusion, {t0, t1});
  auto cg_outputs = fe.runFusion({t0, t1});
  auto out = cg_outputs[0];

  testValidate(
      fusion, {out}, {t0, t1}, {t1 + t0.squeeze(0)}, __LINE__, __FILE__);
}

TEST_F(NVFuserTest, FusionInlineAt_CUDA) {
  std::unique_ptr<Fusion> fusion_ptr = std::make_unique<Fusion>();
  auto fusion = fusion_ptr.get();
  FusionGuard fg(fusion);

  TensorView* tv0 = makeSymbolicTensor(2);
  fusion->addInput(tv0);
  auto tv1 = sin(tv0);
  auto tv2 = cos(tv1);
  fusion->addOutput(tv2);

  tv1->inlineAt(-1);

  auto options = at::TensorOptions().dtype(at::kFloat).device(at::kCUDA, 0);
  at::Tensor t0 = at::randn({100, 2}, options);

  FusionExecutor fe;
  fe.compileFusion(fusion, {t0});
  auto cg_outputs = fe.runFusion({t0});
  auto out = cg_outputs[0];

  testValidate(fusion, {out}, {t0}, {t0.sin().cos()}, __LINE__, __FILE__);
}

TEST_F(NVFuserTest, FusionTrivialInputForwarding_CUDA) {
  std::unique_ptr<Fusion> fusion_ptr = std::make_unique<Fusion>();
  auto fusion = fusion_ptr.get();
  FusionGuard fg(fusion);

  TensorView* tv0 = makeConcreteTensor({-1, -1});
  TensorView* tv1 = makeConcreteTensor({-1, -1});
  fusion->addInput(tv0);
  fusion->addInput(tv1);
  // Note: output of add is not used. Kept it here since previously there was an
  // assertion from sorting in codegen.
  add(tv1, IrBuilder::create<Double>(3.141));
  fusion->addOutput(tv0);

  auto options = at::TensorOptions().dtype(at::kFloat).device(at::kCUDA, 0);
  at::Tensor t0 = at::randn({10, 4}, options);
  at::Tensor t1 = at::randn({10, 4}, options);

  FusionExecutorCache fec(std::move(fusion_ptr));
  auto cg_outputs = fec.runFusionWithInputs({t0, t1});

  testValidate(fusion, cg_outputs, {t0, t1}, {t0}, __LINE__, __FILE__);

  // Second run to ensure cache hit handles trivial forwarding properly
  TORCH_CHECK(fec.isCompiled({t0, t1}));
  auto cg_outputs2 = fec.runFusionWithInputs({t0, t1});
  testValidate(fusion, cg_outputs2, {t0, t1}, {t0}, __LINE__, __FILE__);
}

TEST_F(NVFuserTest, FusionTrivialInputForwarding2_CUDA) {
  std::unique_ptr<Fusion> fusion_ptr = std::make_unique<Fusion>();
  auto fusion = fusion_ptr.get();
  FusionGuard fg(fusion);

  TensorView* tv0 = makeSymbolicTensor(0);
  fusion->addInput(tv0);
  fusion->addOutput(tv0);

  auto options = at::TensorOptions().dtype(at::kFloat).device(at::kCUDA, 0);
  at::Tensor t0 = at::randn({}, options);

  FusionExecutorCache fec(std::move(fusion_ptr));
  auto cg_outputs = fec.runFusionWithInputs({t0});

  testValidate(fusion, cg_outputs, {t0}, {t0}, __LINE__, __FILE__);

  // Second run to ensure cache hit handles trivial forwarding properly
  TORCH_CHECK(fec.isCompiled({t0}));
  auto cg_outputs2 = fec.runFusionWithInputs({t0});
  testValidate(fusion, cg_outputs2, {t0}, {t0}, __LINE__, __FILE__);
}

// Simplified repro of issue #2008
TEST_F(NVFuserTest, FusionReplayTrivialReductionAndBroadcast2_CUDA) {
  auto fusion_ptr = std::make_unique<Fusion>();
  Fusion& fusion = *fusion_ptr;
  FusionGuard fg(fusion_ptr.get());

  std::vector<int64_t> shape({10, 1, 1});

  auto tv0 = makeConcreteTensor(shape);
  fusion.addInput(tv0);

  auto tv1 = add(tv0, IrBuilder::create<Double>(1));
  auto tv2 = sum(tv1, {1, 2});
  auto tv3 = broadcast(tv2, {false, true, true});
  fusion.addOutput(tv3);

  tv0->merge(-2, -1)->merge(-2, -1)->split(0, 4);

  MaxRootDomainInfoSpanningTree tree(tv0);
  TransformPropagatorWithCheck tp(tv0);
  tree.traverse(&tp);

  auto options = at::TensorOptions().dtype(at::kFloat).device(at::kCUDA, 0);
  at::Tensor t0 = at::randn(shape, options);
  std::vector<c10::IValue> aten_inputs({t0});

  FusionExecutor fe;
  fe.compileFusion(fusion_ptr.get(), aten_inputs);
  auto outputs = fe.runFusion(aten_inputs);

  testValidate(&fusion, outputs, aten_inputs, {t0 + 1}, __LINE__, __FILE__);
}

namespace {

size_t getVecSizeForPointwise(FusionExecutorCache& fec) {
  auto most_recent_params =
      fec.getMostRecentKernelRuntime()->getMostRecentExecutorLog().params;
  auto params = dynamic_cast<PointwiseParams*>(most_recent_params.get());
  if (params->vectorize) {
    return params->unroll_factor;
  }
  return 1;
}

} // namespace

TEST_F(NVFuserTest, FusionVectorizeStrideContiguity2D_CUDA) {
  std::unique_ptr<Fusion> fusion_ptr = std::make_unique<Fusion>();
  auto fusion = fusion_ptr.get();
  FusionGuard fg(fusion);

  TensorView* tv0 =
      TensorViewBuilder().ndims(2).contiguity({false, true}).build();
  fusion->addInput(tv0);
  auto tv1 = set(tv0);
  fusion->addOutput(tv1);

  FusionExecutorCache fec(std::move(fusion_ptr));
  fec.profile(true);

  std::vector<std::pair<int, int>> size_and_vec{{17, 1}, {18, 2}, {32, 4}};

  for (auto pair : size_and_vec) {
    auto size = pair.first;
    auto vec = pair.second;
    auto options = at::TensorOptions().dtype(at::kFloat).device(at::kCUDA, 0);
    at::Tensor t0 = at::randn({1000000, size}, options).narrow(1, 0, 16);
    auto cg_outputs = fec.runFusionWithInputs({t0});

    TORCH_CHECK(getVecSizeForPointwise(fec) == (size_t)vec);

    testValidate(fusion, cg_outputs, {t0}, {t0}, __LINE__, __FILE__);
  }
}

TEST_F(NVFuserTest, FusionVectorizeStrideContiguity3D_CUDA) {
  std::unique_ptr<Fusion> fusion_ptr = std::make_unique<Fusion>();
  auto fusion = fusion_ptr.get();
  FusionGuard fg(fusion);

  TensorView* tv0 =
      TensorViewBuilder().ndims(3).contiguity({false, true, true}).build();
  fusion->addInput(tv0);
  auto tv1 = set(tv0);
  fusion->addOutput(tv1);

  FusionExecutorCache fec(std::move(fusion_ptr));
  fec.profile(true);

  std::vector<std::pair<int, int>> size_and_vec{{17, 1}, {10, 2}, {16, 4}};

  for (auto pair : size_and_vec) {
    auto size = pair.first;
    auto vec = pair.second;
    auto options = at::TensorOptions().dtype(at::kFloat).device(at::kCUDA, 0);
    at::Tensor t0 = at::randn({1000000, size, 3}, options).narrow(1, 0, 8);
    auto cg_outputs = fec.runFusionWithInputs({t0});

    TORCH_CHECK(getVecSizeForPointwise(fec) == (size_t)vec);

    testValidate(fusion, cg_outputs, {t0}, {t0}, __LINE__, __FILE__);
  }
}

TEST_F(NVFuserTest, FusionVectorizeStrideContiguity5D_CUDA) {
  std::unique_ptr<Fusion> fusion_ptr = std::make_unique<Fusion>();
  auto fusion = fusion_ptr.get();
  FusionGuard fg(fusion);

  TensorView* tv0 = TensorViewBuilder()
                        .ndims(5)
                        .contiguity({false, true, false, true, true})
                        .build();
  fusion->addInput(tv0);
  auto tv1 = set(tv0);
  fusion->addOutput(tv1);

  FusionExecutorCache fec(std::move(fusion_ptr));
  fec.profile(true);

  auto options = at::TensorOptions().dtype(at::kFloat).device(at::kCUDA, 0);

  std::vector<std::tuple<int, int, int>> sizes_and_vec{
      {9, 17, 1}, {9, 10, 2}, {9, 16, 4}};

  for (auto tup : sizes_and_vec) {
    auto size1 = std::get<0>(tup);
    auto size2 = std::get<1>(tup);
    auto vec = std::get<2>(tup);
    at::Tensor t0 = at::randn({4, size1, 12345, size2, 3}, options)
                        .narrow(1, 0, 8)
                        .narrow(3, 0, 4);
    auto cg_outputs = fec.runFusionWithInputs({t0});

    TORCH_CHECK(getVecSizeForPointwise(fec) == (size_t)vec);

    testValidate(fusion, cg_outputs, {t0}, {t0}, __LINE__, __FILE__);
  }
}

TEST_F(NVFuserTest, FusionVectorizeStrideContiguitySelfOverlapping_CUDA) {
  std::unique_ptr<Fusion> fusion_ptr = std::make_unique<Fusion>();
  auto fusion = fusion_ptr.get();
  FusionGuard fg(fusion);

  TensorView* tv0 = TensorViewBuilder()
                        .ndims(5)
                        .contiguity({false, true, false, true, true})
                        .build();
  fusion->addInput(tv0);
  auto tv1 = set(tv0);
  fusion->addOutput(tv1);

  FusionExecutorCache fec(std::move(fusion_ptr));
  fec.profile(true);

  auto options = at::TensorOptions().dtype(at::kFloat).device(at::kCUDA, 0);

  std::vector<std::tuple<int, int, int, int>> sizes_strides_and_vec{
      {4, 4, 4, 4},
      {4, 4, 2, 2},
      {4, 2, 4, 2},
      {2, 4, 4, 2},
      {4, 4, 1, 1},
      {4, 1, 4, 1},
      {1, 4, 4, 1},
      {2, 2, 2, 2},
      {2, 2, 1, 1},
      {2, 1, 2, 1},
      {1, 2, 2, 1}};

  for (auto tup : sizes_strides_and_vec) {
    auto size = std::get<0>(tup);
    auto stride1 = std::get<1>(tup);
    auto stride2 = std::get<2>(tup);
    auto vec = std::get<3>(tup);
    std::vector<int64_t> shape = {4, 4, 12345, size, 3};
    std::vector<int64_t> stride = {stride1, stride2 * 12345, stride2, 3, 1};
    at::Tensor t0 = at::empty_strided(shape, stride, options);
    t0.random_();
    auto cg_outputs = fec.runFusionWithInputs({t0});
    TORCH_CHECK(getVecSizeForPointwise(fec) == (size_t)vec);
    testValidate(fusion, cg_outputs, {t0}, {t0}, __LINE__, __FILE__);
  }
}

TEST_F(NVFuserTest, FusionSimpleAmperePipeline_CUDA) {
  Fusion fusion;
  FusionGuard fg(&fusion);

  // requires ampere+ GPU
  if (!deviceMajorMinorCheck(8)) {
    GTEST_SKIP() << "skipping tests on pre-AMPERE GPUs";
    return;
  }

  auto tv0 = makeContigTensor(1);

  fusion.addInput(tv0);

  auto tv1 = set(tv0);

  fusion.addOutput(tv1);

  auto tv_cache = tv0->cacheAfter(LoadStoreOpType::CpAsyncCa);
  tv_cache->setMemoryType(MemoryType::Shared);

  tv1->split(0, 16);
  tv0->computeAt(tv1, 1);

  tv_cache->circularBuffer(10);

  auto options = at::TensorOptions().dtype(at::kFloat).device(at::kCUDA, 0);
  at::Tensor input1 = at::randn({255}, options);

  // Add check that the cp async op has an inlined predicate.
  class InlinedCpAsyncPredChecker : public kir::IrVisitor {
   public:
    using kir::IrVisitor::handle;

   private:
    void handle(kir::IfThenElse* ite) final {
      auto prev_within_ite = within_ite_;
      within_ite_ = true;
      kir::IrVisitor::handle(ite);
      within_ite_ = prev_within_ite;
    }

    void handle(LoadStoreOp* ldst) final {
      if (ldst->opType() == LoadStoreOpType::CpAsyncCa) {
        TORCH_INTERNAL_ASSERT(!within_ite_, "CPASYNC predicate not inlined");
        TORCH_INTERNAL_ASSERT(
            ldst->predicate()->hasValue() &&
                !ldst->predicate()->value()->isConst(),
            "CPASYNC predicate is not generated");
      }
    }

   private:
    bool within_ite_ = false;
  } pred_checker;

  // Check that cp async is inlined:
  GpuLower gpulw(&fusion);
  pred_checker.handle(gpulw.kernel()->topLevelExprs());

  FusionExecutor fe;
  fe.compileFusion(&fusion, {input1});
  auto cg_outputs = fe.runFusion({input1});

  testValidate(&fusion, cg_outputs, {input1}, {input1}, __LINE__, __FILE__);
}

TEST_F(NVFuserTest, FusionExpandedInput_CUDA) {
  std::unique_ptr<Fusion> fusion_ptr = std::make_unique<Fusion>();
  auto fusion = fusion_ptr.get();
  FusionGuard fg(fusion);

  TensorView* tv0 = TensorViewBuilder()
                        .ndims(3)
                        .shape({-1, -1, -1})
                        .contiguity({false, true})
                        .expanded({false, true, false})
                        .build();
  fusion->addInput(tv0);
  auto tv1 = set(tv0);
  fusion->addOutput(tv1);

  auto options = at::TensorOptions().dtype(at::kFloat).device(at::kCUDA, 0);
  at::Tensor t0 = at::randn({4096, 1, 4}, options).expand({-1, 7, -1});

  FusionExecutorCache fec(std::move(fusion_ptr));
  auto cg_outputs = fec.runFusionWithInputs({t0});

  testValidate(fusion, cg_outputs, {t0}, {t0}, __LINE__, __FILE__);
}

// Repro for
// https://github.com/csarofeen/pytorch/issues/1843#issuecomment-1270759724
TEST_F(NVFuserTest, FusionVectorizeRepro1843_CUDA) {
  std::unique_ptr<Fusion> fusion_ptr = std::make_unique<Fusion>();
  auto fusion = fusion_ptr.get();
  FusionGuard fg(fusion);

  TensorView* tv1 =
      TensorViewBuilder().ndims(2).contiguity({true, true}).build();
  TensorView* tv0 =
      TensorViewBuilder().ndims(2).contiguity({true, true}).build();
  fusion->addInput(tv1);
  fusion->addInput(tv0);

  auto tv7 = sum(tv0, {1}, true);
  auto tv_exp =
      expand(tv7, {tv0->axis(0)->extent(), IrBuilder::create<Int>(32128)});
  auto tv3 = exp(tv1);
  auto tv8 = mul(tv3, tv_exp);
  auto tv13 = sub(tv0, tv8);
  fusion->addOutput(tv13);

  auto options = at::TensorOptions().dtype(at::kFloat).device(at::kCUDA, 0);
  at::Tensor t1 =
      at::empty_strided({4096, 32128}, {32128, 1}, options).random_();
  at::Tensor t0 =
      at::empty_strided({4096, 32128}, {32128, 1}, options).random_();

  FusionExecutorCache fec(std::move(fusion_ptr));
  auto cg_outputs = fec.runFusionWithInputs({t1, t0});

  auto ref = t0 - t1.exp() * t0.sum((1), true);
  testValidate(fusion, cg_outputs, {t1, t0}, {ref}, __LINE__, __FILE__);
}

TEST_F(NVFuserTest, FusionBroadcastPersistentReduction_CUDA) {
  // Simplified repro for
  // https://github.com/csarofeen/pytorch/issues/2094
  std::unique_ptr<Fusion> fusion_ptr = std::make_unique<Fusion>();
  auto fusion = fusion_ptr.get();
  FusionGuard fg(fusion);

  auto tv0 = makeContigTensor(2, DataType::Half);
  auto tv1 = castOp(DataType::Float, tv0);
  auto tv2 = broadcast(tv1, {true, true, false, false});
  auto tv3 = sum(tv2, {-1}, true);
  auto tv4 = add(tv2, tv3); // TODO: changing this to tv1 there is still errors
  auto tv5 = sum(tv4, {-1});
  fusion->addInput(tv0);
  fusion->addOutput(tv5);

  auto options = at::TensorOptions().dtype(at::kHalf).device(at::kCUDA, 0);
  auto t0 = at::randn({1024, 768}, options);
  auto t1 = t0.view({1, 1, 1024, 768}).to(at::kFloat);
  auto t3 = t1.sum({-1}, true);
  auto t4 = t1 + t3;
  auto t5 = t4.sum({-1});

  FusionExecutorCache fec(std::move(fusion_ptr));
  auto cg_outputs = fec.runFusionWithInputs({t0});
  testValidate(fusion, cg_outputs, {t0}, {t5}, __LINE__, __FILE__);
}

// Repro for
// https://github.com/csarofeen/pytorch/issues/2094
TEST_F(NVFuserTest, FusionRepro2094_CUDA) {
  std::unique_ptr<Fusion> fusion_ptr = std::make_unique<Fusion>();
  auto fusion = fusion_ptr.get();
  FusionGuard fg(fusion);

  std::vector<int64_t> neg_one_vec = {-1};
  {
    auto tv0 = TensorViewBuilder()
                   .ndims(1)
                   .shape(neg_one_vec)
                   .contiguity({true})
                   .dtype(DataType::Float)
                   .build();
    fusion->addInput(tv0);
    auto tv1 = TensorViewBuilder()
                   .ndims(1)
                   .shape(neg_one_vec)
                   .contiguity({true})
                   .dtype(DataType::Float)
                   .build();
    fusion->addInput(tv1);
    auto tv2 = TensorViewBuilder()
                   .ndims(2)
                   .shape(std::vector<int64_t>{-1, -1})
                   .contiguity({true, true})
                   .dtype(DataType::Half)
                   .build();
    fusion->addInput(tv2);
    auto tv3 = expand(
        broadcast(tv0, {true, true, false}),
        {IrBuilder::create<Int>(1),
         IrBuilder::create<Int>(1024),
         IrBuilder::create<Int>(768)});
    auto tv4 = expand(
        broadcast(tv1, {true, true, false}),
        {IrBuilder::create<Int>(1),
         IrBuilder::create<Int>(1024),
         IrBuilder::create<Int>(768)});
    auto tv5 = reshape(tv2, {1024, 768}, {1, 1024, 768});
    auto tv6 = castOp(DataType::Float, tv5);
    auto s7 = IrBuilder::create<Double>(0.5);
    auto tv8 = mul(tv6, s7);
    auto s9 = IrBuilder::create<Double>(0.707107);
    auto tv10 = mul(tv6, s9);
    auto tv11 = erf(tv10);
    auto s12 = IrBuilder::create<Double>(1.0);
    auto tv13 = add(tv11, s12);
    auto tv14 = mul(tv8, tv13);
    auto tv15 = castOp(DataType::Half, tv14);
    auto tv16 = castOp(DataType::Float, tv15);
    auto tv17_tv18 = variance_mean(tv16, {2}, 0, false);
    auto tv17 = std::get<0>(tv17_tv18);
    auto tv18 = std::get<1>(tv17_tv18);
    auto tv19 = expand(
        broadcast(tv17, {false, false, true}),
        {IrBuilder::create<Int>(1),
         IrBuilder::create<Int>(1024),
         IrBuilder::create<Int>(1)});
    auto tv20 = expand(
        broadcast(tv18, {false, false, true}),
        {IrBuilder::create<Int>(1),
         IrBuilder::create<Int>(1024),
         IrBuilder::create<Int>(1)});
    auto s21 = IrBuilder::create<Double>(1e-05);
    auto tv22 = add(tv19, s21);
    auto tv23 = expand(
        broadcast(tv20, {false, false, false}),
        {IrBuilder::create<Int>(1),
         IrBuilder::create<Int>(1024),
         IrBuilder::create<Int>(768)});
    auto tv24 = rsqrt(tv22);
    auto tv25 = sub(tv16, tv23);
    auto tv26 = expand(
        broadcast(tv24, {false, false, false}),
        {IrBuilder::create<Int>(1),
         IrBuilder::create<Int>(1024),
         IrBuilder::create<Int>(768)});
    auto tv27 = mul(tv25, tv26);
    auto tv28 = mul(tv27, tv3);
    auto tv29 = add(tv28, tv4);
    auto tv30 = castOp(DataType::Float, tv29);
    auto tv31 = castOp(DataType::Half, tv30);
    auto tv32 = reshape(tv31, {1, 1024, 768}, {1024, 768});
    fusion->addOutput(tv5);
    fusion->addOutput(tv16);
    fusion->addOutput(tv20);
    fusion->addOutput(tv24);
    fusion->addOutput(tv32);
  }

  auto options = at::TensorOptions().dtype(at::kFloat).device(at::kCUDA, 0);
  std::vector<c10::IValue> inputs;
  std::vector<at::Tensor> outputs;

  {
    auto t0 = at::randn({768}, options);
    inputs.push_back(t0);
    auto t1 = at::randn({768}, options);
    inputs.push_back(t1);
    auto t2 = at::randn({1024, 768}, options).to(at::ScalarType::Half);
    inputs.push_back(t2);
    auto t3 = t0.unsqueeze(0).unsqueeze(1).expand({1, 1024, 768});
    auto t4 = t1.unsqueeze(0).unsqueeze(1).expand({1, 1024, 768});
    auto t5 = t2.view({1, 1024, 768});
    auto t6 = t5.to(at::ScalarType::Float);
    auto s7 = 0.5;
    auto t8 = at::mul(t6, s7);
    auto s9 = 0.707107;
    auto t10 = at::mul(t6, s9);
    auto t11 = at::erf(t10);
    auto s12 = 1.0;
    auto t13 = at::add(t11, s12);
    auto t14 = at::mul(t8, t13);
    auto t15 = t14.to(at::ScalarType::Half);
    auto t16 = t15.to(at::ScalarType::Float);
    auto t17_t18 = at::var_mean(t16, {2}, 0, false);
    auto t17 = std::get<0>(t17_t18);
    auto t18 = std::get<1>(t17_t18);
    auto t19 = t17.unsqueeze(2).expand({1, 1024, 1});
    auto t20 = t18.unsqueeze(2).expand({1, 1024, 1});
    auto s21 = 1e-05;
    auto t22 = at::add(t19, s21);
    auto t23 = t20.expand({1, 1024, 768});
    auto t24 = at::rsqrt(t22);
    auto t25 = at::sub(t16, t23);
    auto t26 = t24.expand({1, 1024, 768});
    auto t27 = at::mul(t25, t26);
    auto t28 = at::mul(t27, t3);
    auto t29 = at::add(t28, t4);
    auto t30 = t29.to(at::ScalarType::Float);
    auto t31 = t30.to(at::ScalarType::Half);
    auto t32 = t31.view({1024, 768});
    outputs.push_back(t5);
    outputs.push_back(t16);
    outputs.push_back(t20);
    outputs.push_back(t24);
    outputs.push_back(t32);
  }

  FusionExecutorCache fec(std::move(fusion_ptr));
  auto cg_outputs = fec.runFusionWithInputs(inputs);
  testValidate(fusion, cg_outputs, inputs, outputs, __LINE__, __FILE__);
}

// https://github.com/csarofeen/pytorch/issues/2068
TEST_F(NVFuserTest, FusionIssue2068_CUDA) {
  auto fusion_ptr = std::make_unique<Fusion>();
  Fusion& fusion = *fusion_ptr.get();
  FusionGuard fg(&fusion);

  int w = 32, x = 56, y = 56, z = 128;

  auto tv0 = makeContigTensor(3);
  auto tv1 = makeContigTensor(1);
  auto tv2 = makeContigTensor(3);
  auto tv3 = makeContigTensor(1);
  auto tv4 = makeContigTensor(4);

  fusion.addInput(tv0);
  fusion.addInput(tv1);
  fusion.addInput(tv2);
  fusion.addInput(tv3);
  fusion.addInput(tv4);

  auto tv5 = broadcast(tv0, {false, false, false, true});
  auto tv6 = broadcast(tv1, {true, true, true, false});
  auto tv7 = expand(
      tv6,
      {IrBuilder::create<Int>(w),
       IrBuilder::create<Int>(x),
       IrBuilder::create<Int>(y),
       tv6->axis(3)->extent()});
  auto tv8 = broadcast(tv2, {false, false, false, true});
  auto tv9 = broadcast(tv3, {true, true, true, false});
  auto tv10 = expand(
      tv9,
      {IrBuilder::create<Int>(w),
       IrBuilder::create<Int>(x),
       IrBuilder::create<Int>(y),
       tv9->axis(3)->extent()});
  auto tv11 = set(tv5);
  auto tv12 = expand(
      tv11,
      {tv11->axis(0)->extent(),
       tv11->axis(1)->extent(),
       tv11->axis(2)->extent(),
       IrBuilder::create<Int>(z)});

  auto tv13 = add(tv8, IrBuilder::create<Double>(1.e-6));
  auto tv14 = sub(tv4, tv12);
  auto tv15 = rsqrt(abs(tv13));
  auto tv16 = set(tv15);
  auto tv17 = expand(
      tv16,
      {tv16->axis(0)->extent(),
       tv16->axis(1)->extent(),
       tv16->axis(2)->extent(),
       IrBuilder::create<Int>(z)});
  auto tv18 = mul(tv14, tv17);
  auto tv19 = mul(tv18, tv7);
  auto tv20 = add(tv19, tv10);
  auto tv21 = set(tv20);

  fusion.addOutput(tv5);
  fusion.addOutput(tv15);
  fusion.addOutput(tv21);

  auto options = at::TensorOptions().dtype(at::kFloat).device(at::kCUDA, 0);
  auto t0 = at::randn({w, x, y}, options);
  auto t1 = at::randn({z}, options);
  auto t2 = at::randn({w, x, y}, options);
  auto t3 = at::randn({z}, options);
  auto t4 = at::randn({w, x, y, z}, options);

  auto t5 = t0.unsqueeze(-1);
  auto t12 = t5.expand({-1, -1, -1, z});
  auto t7 = t1.unsqueeze(0).unsqueeze(0).unsqueeze(0).expand({w, x, y, -1});
  auto t8 = t2.unsqueeze(-1);
  auto t10 = t3.unsqueeze(0).unsqueeze(0).unsqueeze(0).expand({w, x, y, -1});
  auto t9 = t4;

  auto t13 = t8 + 1.e-6;
  auto t14 = t4 - t12;
  auto t15 = t13.abs().rsqrt();
  auto t17 = t15.expand({-1, -1, -1, z});
  auto t18 = mul(t14, t17);
  auto t19 = mul(t18, t7);
  auto t21 = add(t19, t10);

  FusionExecutorCache executor_cache(std::move(fusion_ptr));
  auto cg_outputs = executor_cache.runFusionWithInputs({t0, t1, t2, t3, t4});

  testValidate(
      executor_cache.fusion(),
      cg_outputs,
      {t0, t1, t2, t3, t4},
      {t5, t15, t21},
      __LINE__,
      __FILE__,
      "");
}

// Similar to the following HuggingFace repro:
// https://github.com/csarofeen/pytorch/issues/2064
// but with the trivial reduction replaced with squeeze
TEST_F(NVFuserTest, FusionHuggingFaceRepro2064Squeeze_CUDA) {
  auto fusion_ptr = std::make_unique<Fusion>();
  Fusion& fusion = *fusion_ptr.get();
  FusionGuard fg(&fusion);

  auto tv0 = makeContigTensor(2);
  fusion.addInput(tv0);

  auto tv1 = broadcast(tv0, {true, false, false});
  auto tv2 = mul(tv1, IrBuilder::create<Double>(0.5));
  auto tv3 = mul(tv1, IrBuilder::create<Double>(0.707107));
  auto tv4 = erf(tv3);
  auto tv5 = add(tv4, IrBuilder::create<Double>(1.0));
  auto tv6 = mul(tv2, tv5);
  auto tv7 = squeeze(tv6, std::vector<bool>{true, false, false});

  fusion.addOutput(tv1);
  fusion.addOutput(tv7);

  auto options = at::TensorOptions().dtype(at::kFloat).device(at::kCUDA, 0);
  auto t0 = at::randn({2, 8}, options);
  auto t1 = t0.unsqueeze(0);
  auto t2 = t1 * 0.5;
  auto t5 = (t1 * 0.707107).erf() + 1.0;
  auto t6 = t2 * t5;
  auto t7 = t6.squeeze(0);

  FusionExecutorCache executor_cache(std::move(fusion_ptr));
  auto cg_outputs = executor_cache.runFusionWithInputs({t0});

  testValidate(
      executor_cache.fusion(),
      cg_outputs,
      {t0},
      {t1, t7},
      __LINE__,
      __FILE__,
      "");
}

TEST_F(NVFuserTest, FusionSqueezeTransformPropagation_CUDA) {
  auto fusion_ptr = std::make_unique<Fusion>();
  Fusion& fusion = *fusion_ptr.get();
  FusionGuard fg(&fusion);

  auto tv0 = makeConcreteTensor({5, 1, 1, 1, 1});
  fusion.addInput(tv0);
  auto tv1 = squeeze(tv0, std::vector<bool>{false, true, false, true, false});
  auto tv2 = squeeze(tv0, std::vector<bool>{false, false, true, false, true});
  auto tv3 = squeeze(tv0, std::vector<bool>{false, false, false, false, true});
  fusion.addOutput(tv1);
  fusion.addOutput(tv2);
  fusion.addOutput(tv3);

  tv3->merge(0);
  tv3->merge(0);
  tv3->merge(0);

  MaxRootDomainInfoSpanningTree tree(tv3);
  TransformPropagatorWithCheck tp(tv3);
  tree.traverse(&tp);

  auto options = at::TensorOptions().dtype(at::kFloat).device(at::kCUDA, 0);
  at::Tensor t0 = at::randn({5, 1, 1, 1, 1}, options);
  auto t1 = t0.squeeze(1).squeeze(2);
  auto t2 = t0.squeeze(2).squeeze(-1);
  auto t3 = t0.squeeze(-1);

  FusionExecutor fe;
  fe.compileFusion(&fusion, {t0});
  auto cg_outputs = fe.runFusion({t0});

  testValidate(&fusion, cg_outputs, {t0}, {t1, t2, t3}, __LINE__, __FILE__);
}

TEST_F(NVFuserTest, FusionSqueezeInlining_CUDA) {
  auto fusion_ptr = std::make_unique<Fusion>();
  Fusion& fusion = *fusion_ptr.get();
  FusionGuard fg(&fusion);

  auto tv0 = makeConcreteTensor({1, -1});
  fusion.addInput(tv0);
  auto tv1 = set(tv0);
  auto tv2 = squeeze(tv1, std::vector<bool>{true, false});
  fusion.addOutput(tv2);

  tv0->merge(0);
  tv0->split(0, 128);

  {
    MaxRootDomainInfoSpanningTree tree(tv0);
    TransformPropagatorWithCheck tp(tv0);
    tree.traverse(&tp);
    TORCH_CHECK(tv2->nDims() == 2);
    TORCH_CHECK(tv1->nDims() == 2);
    TORCH_CHECK(tv0->nDims() == 2);
  }

  {
    // The propagation here should be a no-op, I am adding it here just to test
    // if transformation propagation works for squeeze on both direction.
    MaxRootDomainInfoSpanningTree tree(tv2);
    TransformPropagatorWithCheck tp(tv2);
    tree.traverse(&tp);
    TORCH_CHECK(tv2->nDims() == 2);
    TORCH_CHECK(tv1->nDims() == 2);
    TORCH_CHECK(tv0->nDims() == 2);
  }

  tv1->axis(0)->parallelize(ParallelType::BIDx);
  tv1->axis(1)->parallelize(ParallelType::TIDx);
  tv2->axis(0)->parallelize(ParallelType::BIDx);
  tv2->axis(1)->parallelize(ParallelType::TIDx);

  inlineMost();

  TORCH_CHECK(tv1->getComputeAtPosition() == 2);
  TORCH_CHECK(tv2->getComputeAtPosition() == 2);

  auto options = at::TensorOptions().dtype(at::kFloat).device(at::kCUDA, 0);
  at::Tensor t0 = at::randn({1, 1024}, options);
  auto t1 = t0.squeeze(0);

  FusionExecutor fe;
  fe.compileFusion(&fusion, {t0});
  auto cg_outputs = fe.runFusion({t0});

  testValidate(&fusion, cg_outputs, {t0}, {t1}, __LINE__, __FILE__);
}

// HuggingFace repro:
// https://github.com/csarofeen/pytorch/issues/2064
TEST_F(NVFuserTest, FusionHuggingFaceRepro2064_CUDA) {
  auto fusion_ptr = std::make_unique<Fusion>();
  Fusion& fusion = *fusion_ptr.get();
  FusionGuard fg(&fusion);

  auto tv0 = makeContigTensor(2);
  fusion.addInput(tv0);

  auto tv1 = broadcast(tv0, {true, false, false});
  auto tv2 = mul(tv1, IrBuilder::create<Double>(0.5));
  auto tv3 = mul(tv1, IrBuilder::create<Double>(0.707107));
  auto tv4 = erf(tv3);
  auto tv5 = add(tv4, IrBuilder::create<Double>(1.0));
  auto tv6 = mul(tv2, tv5);
  auto tv7 = sum(tv6, {0});

  fusion.addOutput(tv1);
  fusion.addOutput(tv7);

  auto options = at::TensorOptions().dtype(at::kFloat).device(at::kCUDA, 0);
  auto t0 = at::randn({2, 8}, options);
  auto t1 = t0.expand({1, 2, 8});
  auto t2 = t1 * 0.5;
  auto t5 = (t1 * 0.707107).erf() + 1.0;
  auto t6 = t2 * t5;
  auto t7 = t6.sum(0);

  FusionExecutorCache executor_cache(std::move(fusion_ptr));
  auto cg_outputs = executor_cache.runFusionWithInputs({t0});

  testValidate(
      executor_cache.fusion(),
      cg_outputs,
      {t0},
      {t1, t7},
      __LINE__,
      __FILE__,
      "");
}

#ifndef USE_ROCM

TEST_F(NVFuserTest, FusionCastings_CUDA) {
  auto fusion_ptr = std::make_unique<Fusion>();
  Fusion& fusion = *fusion_ptr.get();
  FusionGuard fg(&fusion);

  int x = 4, y = 1024;

  std::vector<DataType> data_types{
      DataType::Double,
      DataType::Float,
      DataType::Half,
      DataType::Int,
      DataType::Int32,
      DataType::Bool,
      DataType::ComplexFloat,
      DataType::ComplexDouble};

#if defined(CUDA_VERSION) && CUDA_VERSION >= 11000
  if (at::cuda::getDeviceProperties(0)->major >= 8) {
    data_types.emplace_back(DataType::BFloat16);
  }
#endif

  for (auto input_type : data_types) {
    auto tv_in = makeContigTensor(2, input_type);
    fusion.addInput(tv_in);
    for (auto output_type : data_types) {
      auto tv_out = castOp(output_type, tv_in);
      fusion.addOutput(tv_out);
    }
  }

  auto options = at::TensorOptions().dtype(at::kFloat).device(at::kCUDA, 0);

  std::vector<c10::IValue> inputs;
  std::vector<at::Tensor> outputs;
  for (auto input_type : data_types) {
    at::Tensor t = at::randn({x, y}, options).to(data_type_to_aten(input_type));
    inputs.emplace_back(t);
    for (auto output_type : data_types) {
      outputs.emplace_back(t.to(data_type_to_aten(output_type)));
    }
  }

  FusionExecutorCache executor_cache(std::move(fusion_ptr));
  auto cg_outputs = executor_cache.runFusionWithInputs(inputs);

  testValidate(
      executor_cache.fusion(),
      cg_outputs,
      inputs,
      outputs,
      __LINE__,
      __FILE__,
      "");
}

TEST_F(NVFuserTest, FusionIssue2074_CUDA) {
  auto fusion_ptr = std::make_unique<Fusion>();
  Fusion& fusion = *fusion_ptr.get();
  FusionGuard fg(&fusion);

  int x = 4, y = 1024;

  auto tv0 = makeContigTensor(2, DataType::Int32);
  fusion.addInput(tv0);
  auto tv1 = ne(tv0, IrBuilder::create<Int>(0));
  auto tv2 = castOp(DataType::Int32, tv1);
  auto tv3 = sum(tv2, {1});
  auto tv4 = sub(tv3, IrBuilder::create<Int>(1));
  fusion.addOutput(tv0);
  fusion.addOutput(tv4);

  auto options = at::TensorOptions().dtype(at::kFloat).device(at::kCUDA, 0);

  at::Tensor t0 = at::randn({x, y}, options).to(at::kInt);
  auto t1 = t0.ne(0);
  auto t2 = t1.to(at::kInt);
  auto t3 = t2.sum({1});
  auto t4 = t3 - 1;

  FusionExecutorCache executor_cache(std::move(fusion_ptr));
  auto cg_outputs = executor_cache.runFusionWithInputs({t0});
  ASSERT_TRUE(at::allclose(cg_outputs[1], t4));
}

TEST_F(NVFuserTest, FusionIssue2077_CUDA) {
  auto fusion_ptr = std::make_unique<Fusion>();
  Fusion& fusion = *fusion_ptr.get();
  FusionGuard fg(&fusion);

  auto tv0 = makeContigTensor(3, DataType::Half);
  fusion.addInput(tv0);

  auto tv1 = castOp(DataType::Float, tv0);
  auto tv3 = mul(tv1, IrBuilder::create<Int>(1));
  auto tv5 = sub(IrBuilder::create<Double>(1.), tv3);
  auto tv6 = castOp(DataType::Half, tv5);
  auto tv7 = castOp(DataType::Bool, tv6);

  fusion.addOutput(tv7);

  auto options = at::TensorOptions().dtype(at::kHalf).device(at::kCUDA, 0);

  at::Tensor t0 = at::randn({2, 4, 6}, options);
  auto t1 = t0.to(at::kFloat);
  auto t3 = t1 * 1;
  auto t5 = 1 - t3;
  auto t6 = t5.to(at::kHalf);
  auto t7 = t6.to(at::kBool);

  FusionExecutorCache executor_cache(std::move(fusion_ptr));
  auto cg_outputs = executor_cache.runFusionWithInputs({t0});
  ASSERT_TRUE(at::equal(cg_outputs[0], t7));
}

#endif

TEST_F(NVFuserTest, FusionIssue2372_CUDA) {
  Fusion fusion;
  FusionGuard fg(&fusion);

  auto tx = makeContigTensor(5, DataType::Float);
  fusion.addInput(tx);
  auto tmean = makeContigTensor(1, DataType::Float);
  fusion.addInput(tmean);
  auto tvar = makeContigTensor(1, DataType::Float);
  fusion.addInput(tvar);
  auto seps = IrBuilder::newScalar(DataType::Double);
  fusion.addInput(seps);

  auto tmean_bcast = broadcast(tmean, {true, true, true, true, false});
  auto tmean_expand = expand_as(tmean_bcast, tx);
  auto diff = sub(tx, tmean_expand);
  auto regvar = add(tvar, seps);
  auto invstd = rsqrt(regvar);
  auto invstd_bcast = broadcast(invstd, {true, true, true, true, false});
  auto invstd_expand = expand_as(invstd_bcast, tx);
  auto x_normed = mul(diff, invstd_expand);

  fusion.addOutput(x_normed);
  // This output is not necessary for a normalization function, but should not
  // cause compilation to fail
  fusion.addOutput(tmean); // Contiguous even-size input added as output
  fusion.addOutput(invstd);

  auto options = at::TensorOptions().dtype(at::kFloat).device(at::kCUDA, 0);

  at::manual_seed(0);

  int C = 2;
  at::Tensor x = at::randn({1, 5, 5, 5, C}, options);
  at::Tensor mean = at::randn({C}, options);
  at::Tensor var = at::rand({C}, options);
  double eps = 1e-5;

  std::vector<c10::IValue> inputs = {x, mean, var, eps};

  auto lparams = schedulePointwise(&fusion, inputs);

  FusionExecutor fe;
  fe.compileFusion(&fusion, inputs, lparams);
  auto cg_outputs = fe.runFusion(inputs, lparams);

  auto eager_diff = x - mean.view({1, 1, 1, 1, -1});
  auto eager_invstd = at::rsqrt(var + eps);
  auto eager_x_normed = eager_diff * eager_invstd.view({1, 1, 1, 1, -1});

  // testValidate currently fails since cg_outputs[1] is an empty tensor
  ASSERT_TRUE(at::allclose(cg_outputs[0], eager_x_normed));
  // ASSERT_TRUE(at::equal(cg_outputs[1], mean));
  ASSERT_TRUE(at::allclose(cg_outputs[2], eager_invstd));
}

TEST_F(NVFuserTest, FusionIssue2075_CUDA) {
  auto fusion_ptr = std::make_unique<Fusion>();
  Fusion& fusion = *fusion_ptr.get();
  FusionGuard fg(&fusion);

  int x = 2, y = 128, z = 128;

  auto tv0 = makeContigConcreteTensor({1, -1, 1});
  fusion.addInput(tv0);
  auto tv1 = makeContigConcreteTensor({1, 1, -1});
  fusion.addInput(tv1);

  auto tv2 = set(tv0);
  auto tv3 = expand(
      tv2,
      {IrBuilder::create<Int>(x),
       tv2->axis(1)->extent(),
       IrBuilder::create<Int>(z)});

  // [1, 1, 128] -> [1, 1, 1, 1, 1, 128]
  auto tv4 = broadcast(tv1, {{false, false, true, true, true, false}});
  // [1, 1, 1, 1, 1, 128] -> [2, 128, 1, 1, 1, 128]
  auto tv5 = expand(
      tv4,
      {IrBuilder::create<Int>(x),
       IrBuilder::create<Int>(y),
       tv4->axis(2)->extent(),
       tv4->axis(3)->extent(),
       tv4->axis(4)->extent(),
       tv4->axis(5)->extent()});
  auto tv6 = set(tv5);
  // [2, 128, 1, 1, 1, 128] -> [2, 1, 128, 1, 1, 128]
  auto tv7 = permute(tv6, {0, 3, 1, 2, 4, 5});
  auto tv8 = sum(tv7, {1, 3, 4});
  auto tv9 = le(tv8, tv3);
  auto tv10 = castOp(DataType::Float, tv9);
  fusion.addOutput(tv10);

  auto options = at::TensorOptions().dtype(at::kFloat).device(at::kCUDA, 0);

  at::Tensor t0 = at::randn({1, y, 1}, options);
  at::Tensor t1 = at::randn({1, 1, z}, options);
  auto t3 = t0.expand({x, y, z});
  auto t4 = t1.unsqueeze(-2).unsqueeze(-2).unsqueeze(-2);
  auto t5 = t4.expand({x, y, 1, 1, 1, z});
  auto t7 = t5.permute({0, 3, 1, 2, 4, 5});
  auto t8 = t7.squeeze(-2).squeeze(-2).squeeze(-3);
  auto t9 = t8 < t3;
  auto t10 = t9.to(at::kFloat);

  FusionExecutorCache executor_cache(std::move(fusion_ptr));
  auto cg_outputs = executor_cache.runFusionWithInputs({t0, t1});
  testValidate(&fusion, cg_outputs, {t0, t1}, {t10}, __LINE__, __FILE__);
}

// Simple test of propagating vectorize predicates through the Exact
// CA map
TEST_F(NVFuserTest, FusionPropagateVectorizePredicate_CUDA) {
  Fusion fusion;
  FusionGuard fg(&fusion);

  auto tv0 = makeContigTensor(1);

  fusion.addInput(tv0);

  auto tv1 = set(tv0);
  auto tv2 = set(tv1);

  fusion.addOutput(tv2);

  const int vec_factor = 4;
  tv1->split(-1, vec_factor);

  MaxRootDomainInfoSpanningTree tree(tv1);
  TransformPropagator tp(tv1);
  tree.traverse(&tp);

  tv1->setMemoryType(MemoryType::Shared);

  // The predicate tv2 should look like (i * 4) + j < tv0.extent(0),
  // where i and j are the loop indices of the two leaf axes,
  // respectively. PredChecker checks if the second loop index is
  // indeed used in the predicate of tv2.

  class PredChecker : public kir::IrVisitor {
   public:
    PredChecker(bool vectorized) : vectorized_(vectorized) {}

    using kir::IrVisitor::handle;

    void handle(UnaryOp* uop) final {
      if (uop->getUnaryOpType() == UnaryOpType::Set) {
        if (uop->out()->as<kir::TensorIndex>()->view()->name() == 2) {
          // Make sure the index of the inner loop isn't used in the
          // predicate of the tv2 expression
          TORCH_INTERNAL_ASSERT(!scope_exprs_.empty());
          TORCH_INTERNAL_ASSERT(scope_exprs_.back()->isA<kir::IfThenElse>());
          auto ite = scope_exprs_.back()->as<kir::IfThenElse>();
          auto cond = ite->predicate()->value();
          // Make sure the index of the inner loop isn't used in the predicate
          TORCH_INTERNAL_ASSERT(!for_loops_.empty());
          auto loop_index = for_loops_.back()->index();
          auto cond_inputs = InputsOf::output(cond->fusion(), cond);
          auto index_it =
              std::find(cond_inputs.begin(), cond_inputs.end(), loop_index);
          auto vec_factor_it = std::find_if(
              cond_inputs.begin(), cond_inputs.end(), [](Val* inp) {
                auto int_val = inp->getInt();
                return int_val.has_value() &&
                    (int_val.value() == vec_factor - 1 ||
                     int_val.value() == -(vec_factor - 1));
              });
          // If vectorized, the predicate should use (vec_factor - 1) or
          // -(vec_factor - 1) rather than the loop index.
          if (vectorized_) {
            TORCH_CHECK(
                index_it == cond_inputs.end(),
                "Not expected to have ",
                loop_index->toInlineString(),
                " in ",
                cond->toInlineString());
            TORCH_CHECK(
                vec_factor_it != cond_inputs.end(),
                "Expected to have ",
                vec_factor - 1,
                " in ",
                cond->toInlineString());
          } else {
            TORCH_CHECK(
                index_it != cond_inputs.end(),
                "Expected to have ",
                loop_index->toInlineString(),
                " in ",
                cond->toInlineString());
            TORCH_CHECK(
                vec_factor_it == cond_inputs.end(),
                "Not expected to have ",
                vec_factor - 1,
                " in ",
                cond->toInlineString());
          }
        }
      }
    }

    bool vectorized_ = false;
  };

  GpuLower gpulw_wo_vec(&fusion);
  PredChecker(false).handle(gpulw_wo_vec.kernel()->topLevelExprs());

  // Vectorize the second axis of tv1
  tv1->axis(-1)->parallelize(ParallelType::Vectorize);

  // Now, the predicate tv2 should look like (i * 4) + 3 <
  // tv0.extent(0), i.e., j should be replaced with 3 since the second
  // axis is exactly mapped with the vectorized axis of tv1. It is
  // sufficient to check the condition using the last value of j,
  // i.e., 3.

  GpuLower gpulw_w_vec(&fusion);
  PredChecker(true).handle(gpulw_w_vec.kernel()->topLevelExprs());

  auto options = at::TensorOptions().dtype(at::kFloat).device(at::kCUDA, 0);
  at::Tensor t0 = at::randn({32}, options);

  FusionExecutor fe;
  fe.compileFusion(&fusion, {t0});
  auto cg_outputs = fe.runFusion({t0});

  TORCH_CHECK(t0.equal(cg_outputs[0]));
}

TEST_F(NVFuserTest, FusionSqueezeOnlyWelford_CUDA) {
  auto fusion_ptr = std::make_unique<Fusion>();
  Fusion& fusion = *fusion_ptr.get();
  FusionGuard fg(&fusion);

  auto tv0 = makeConcreteTensor({-1, -1, 1, 1, 1});
  fusion.addInput(tv0);

  // welford with squeeze and reduction
  auto w1 = Welford(tv0, {1, 2, 3, 4});
  // welford with only squeeze
  auto w2 = Welford(tv0, {2, 3, 4});
  // feed w2 to a new welfword
  auto new_result_tv = [&](DataType dtype) -> TensorView* {
    auto dim0 = IterDomainBuilder(w1.avg->axis(0)).build();
    auto dim1 = IterDomainBuilder(w1.avg->axis(1)).build();
    auto td = IrBuilder::create<TensorDomain>(
        std::vector<IterDomain*>{dim0, dim1}, std::vector<bool>{true, true});
    auto tv = IrBuilder::create<TensorView>(td, dtype);
    return tv;
  };
  auto avg = new_result_tv(DataType::Float);
  auto var_sum = new_result_tv(DataType::Float);
  auto n = new_result_tv(DataType::Index);
  IrBuilder::create<WelfordOp>(
      avg,
      var_sum,
      n,
      w2.avg,
      w2.var_sum,
      w2.n,
      IrBuilder::create<Double>(0),
      IrBuilder::create<Double>(0),
      fusion.zeroVal());

  fusion.addOutput(w1.avg);
  fusion.addOutput(w1.var_sum);
  fusion.addOutput(w1.n);
  fusion.addOutput(avg);
  fusion.addOutput(var_sum);
  fusion.addOutput(n);

  auto options = at::TensorOptions().dtype(at::kFloat).device(at::kCUDA, 0);

  at::Tensor t0 = at::randn({10, 4, 1, 1, 1}, options);

  FusionExecutorCache executor_cache(std::move(fusion_ptr));
  auto cg_outputs = executor_cache.runFusionWithInputs({t0});
  ASSERT_TRUE(at::allclose(cg_outputs[0], cg_outputs[3]));
  ASSERT_TRUE(at::allclose(cg_outputs[1], cg_outputs[4]));
  ASSERT_TRUE(at::allclose(cg_outputs[2], cg_outputs[5]));
}

TEST_F(NVFuserTest, FusionIssue2163ReproInvalidAlias_CUDA) {
  int64_t N = 10, C = 16;

  std::unique_ptr<Fusion> fusion_ptr = std::make_unique<Fusion>();
  FusionGuard fg(fusion_ptr.get());

  // setup fusion
  auto input = makeConcreteTensor({N, C});
  auto weight = makeConcreteTensor({C});
  fusion_ptr->addInput(input);
  fusion_ptr->addInput(weight);

  // This seems to confuse the alias analysis
  auto weight_copy1 = set(weight);
  auto weight_copy2 = set(weight_copy1);

  auto input_sum = sum(input, {0});
  auto sub_bcast = broadcast(input_sum, {true, false});
  auto input_sub_sum = sub(input, sub_bcast);
  auto weight_bcast = broadcast(weight_copy2, {true, false});
  auto output = mul(input_sub_sum, weight_bcast);
  fusion_ptr->addOutput(output);

  output->cacheBefore();

  auto ref = input;
  ref->split(-1, 8);
  ref->reorder({{0, 1}, {1, 0}, {2, 2}});
  TransformPropagator propagator(ref);
  MaxRootDomainInfoSpanningTree(ref).traverse(&propagator);

  // Don't inline the innermost axes
  std::unordered_set<IterDomain*> uninlinable;
  uninlinable.insert(output->axis(-1));
  uninlinable.insert(weight_copy1->axis(-1));

  inlineMost(uninlinable);

  auto options_float =
      at::TensorOptions().dtype(at::kFloat).device(at::kCUDA, 0);
  at::manual_seed(0);

  auto at_input = at::randn({N, C}, options_float);
  auto at_weight = at::randn({C}, options_float);

  std::vector<c10::IValue> aten_inputs({at_input, at_weight});

  FusionExecutor fe;
  fe.compileFusion(fusion_ptr.get(), aten_inputs);
  auto cg_outputs = fe.runFusion(aten_inputs);
  auto cg_output = cg_outputs.at(0);

  auto ref_x_sub_mean = at_input - at_input.sum({0}).unsqueeze(0);
  auto ref_y = ref_x_sub_mean * at_weight.unsqueeze(0);

  testValidate(
      fe.kernel(), {cg_output}, aten_inputs, {ref_y}, __LINE__, __FILE__, "");
}

// Testing scalar FP types
TEST_F(NVFuserTest, FusionFloatingPointType_CUDA) {
  Fusion fusion;
  FusionGuard fg(&fusion);

  const float float_val = 0.1f;
  const double double_val = 0.2;

  {
    auto tv0 = makeConcreteTensor({2}, DataType::Float);
    fusion.addInput(tv0);

    auto f2 = IrBuilder::create<Double>(float_val, DataType::Float);
    TORCH_CHECK(
        f2->getDataType() == DataType::Float,
        "Invalid data type: ",
        f2->getDataType().value());

    auto d3 = IrBuilder::create<Double>(double_val, DataType::Double);
    TORCH_CHECK(
        d3->getDataType() == DataType::Double,
        "Invalid data type: ",
        d3->getDataType().value());

    // Adding two Floats produces a Float
    auto f4 = add(f2, f2);
    TORCH_CHECK(
        f4->getDataType() == DataType::Float,
        "Invalid data type: ",
        f4->getDataType().value());

    // Adding a Double and a Float produces a Double
    auto d5 = add(f2, d3);
    TORCH_CHECK(
        d5->getDataType() == DataType::Double,
        "Invalid data type: ",
        d5->getDataType().value());

    // Adding a Float and a Double produces a Double
    auto d6 = add(d3, f2);
    TORCH_CHECK(
        d6->getDataType() == DataType::Double,
        "Invalid data type: ",
        d6->getDataType().value());

    // Adding two Doubles produce a Double
    auto d7 = add(d5, d6);
    TORCH_CHECK(
        d7->getDataType() == DataType::Double,
        "Invalid data type: ",
        d7->getDataType().value());

    // Adding a Float to a Float tensor produces a Float tensor
    auto tv1 = add(tv0, f4);
    TORCH_CHECK(
        tv1->getDataType() == DataType::Float,
        tv1->toString(),
        " has an invalid data type: ",
        tv1->getDataType().value());

    // Adding a Double to a Float tensor still produces a Float tensor
    auto tv2 = add(tv1, d7);
    TORCH_CHECK(
        tv2->getDataType() == DataType::Float,
        tv2->toString(),
        " has an invalid data type: ",
        tv2->getDataType().value());

    fusion.addOutput(tv2);
  }

  auto options = at::TensorOptions().dtype(at::kFloat).device(at::kCUDA, 0);
  at::Tensor t0 = at::randn({2}, options);

  std::vector<c10::IValue> inputs({t0});

  FusionExecutor fe;
  fe.compileFusion(&fusion, inputs);
  auto cg_outputs = fe.runFusion(inputs);

  auto f2 = float_val;
  auto d3 = double_val;
  auto f4 = f2 + f2;
  auto d5 = f2 + d3;
  auto d6 = d3 + f2;
  auto d7 = d5 + d6;
  auto t1 = t0 + f4;
  auto t2 = t1 + d7;

  testValidate(&fusion, cg_outputs, inputs, {t2}, __LINE__, __FILE__);
}

TEST_F(NVFuserTest, FusionIntegerType_CUDA) {
  Fusion fusion;
  FusionGuard fg(&fusion);

  const int64_t int64_val = 1;
  const int int_val = 2;

  {
    auto tv0 = makeConcreteTensor({10}, DataType::Int32);
    fusion.addInput(tv0);

    auto i2 = IrBuilder::create<Int>(int64_val, DataType::Int);
    auto i3 = IrBuilder::create<Int>(int_val, DataType::Int32);

    // Adding two Ints produces an Int
    auto i4 = add(i2, i2);
    TORCH_CHECK(
        i4->getDataType() == DataType::Int,
        "Invalid result: ",
        i4->toInlineString());

    // Adding two Int32s produces an Int32
    auto i5 = add(i3, i3);
    TORCH_CHECK(
        i5->getDataType() == DataType::Int32,
        "Invalid result: ",
        i5->toInlineString());

    // Adding an Int and an Int32 produces an Int
    auto i6 = add(i4, i5);
    TORCH_CHECK(
        i6->getDataType() == DataType::Int,
        "Invalid result: ",
        i6->toInlineString());

    // Adding an Int32 to an Int32 tensor produces an Int32 tensor
    auto tv1 = add(tv0, i4);
    TORCH_CHECK(
        tv1->getDataType() == DataType::Int32,
        tv1->toString(),
        " has an invalid data type: ",
        tv1->getDataType().value());

    // Adding an Int to an Int32 tensor still produces an Int32 tensor
    auto tv2 = add(tv1, i6);
    TORCH_CHECK(
        tv2->getDataType() == DataType::Int32,
        tv2->toString(),
        " has an invalid data type: ",
        tv2->getDataType().value());

    fusion.addOutput(tv2);
  }

  auto options = at::TensorOptions().dtype(at::kInt).device(at::kCUDA, 0);
  at::Tensor t0 = at::randint(10, {10}, options);

  std::vector<c10::IValue> inputs({t0});

  FusionExecutor fe;
  fe.compileFusion(&fusion, inputs);
  auto cg_outputs = fe.runFusion(inputs);

  auto i2 = int64_val;
  auto i3 = int_val;
  auto i4 = i2 + i2;
  auto i5 = i3 + i3;
  auto i6 = i4 + i5;
  auto t1 = t0 + i4;
  auto t2 = t1 + i6;

  TORCH_CHECK(cg_outputs.at(0).equal(t2));
}

TEST_F(NVFuserTest, FusionVectorizeWelford1_CUDA) {
  Fusion fusion;
  FusionGuard fg(&fusion);

  std::vector<int64_t> shape({7, 32});

  auto tv0 = makeContigConcreteTensor(shape);
  fusion.addInput(tv0);

  auto tv1 = set(tv0);
  auto tvs = Welford(tv1, {0});
  fusion.addOutput(tvs.avg);
  fusion.addOutput(tvs.var_sum);
  fusion.addOutput(tvs.n);

  tv1->split(1, 4);

  MaxRootDomainInfoSpanningTree tree(tv1);
  TransformPropagator tp(tv1);
  tree.traverse(&tp);

  tv1->axis(-1)->parallelize(ParallelType::Vectorize);

  tv1->computeWith(-1, true);

  GpuLower gpulw(&fusion);
  auto all_exprs = KernelExprVisitor::getAllExprs(gpulw.kernel());
  auto num_welford_ops =
      std::count_if(all_exprs.begin(), all_exprs.end(), [](Expr* expr) {
        return expr->isStrictlyA<WelfordOp>();
      });
  TORCH_CHECK(
      num_welford_ops == 0,
      "All WelfordOp exprs should be converted to VectorizedWelfordOp");

  auto num_vectorized_welford_ops =
      std::count_if(all_exprs.begin(), all_exprs.end(), [](Expr* expr) {
        return expr->isStrictlyA<kir::VectorizedWelfordOp>();
      });
  TORCH_CHECK(
      num_vectorized_welford_ops == 1,
      "There must be two VectorizedWelfordOp exprs");

  auto options = at::TensorOptions().dtype(at::kFloat).device(at::kCUDA, 0);
  auto options_int = at::TensorOptions().dtype(at::kLong).device(at::kCUDA, 0);

  at::Tensor t0 = at::randn(shape, options);

  FusionExecutor fe;
  fe.compileFusion(&fusion, {t0});
  auto cg_outputs = fe.runFusion({t0});

  auto ref_avg = t0.mean({0});
  auto ref_var = t0.var({0}, false) * shape[0];
  auto ref_N = at::ones({shape[1]}, options_int) * shape[0];

  testValidate(
      fe.kernel(),
      cg_outputs,
      {t0},
      {ref_avg, ref_var, ref_N},
      __LINE__,
      __FILE__);
}

// Unswitched welford
TEST_F(NVFuserTest, FusionVectorizeWelford2_CUDA) {
  Fusion fusion;
  FusionGuard fg(&fusion);

  std::vector<int64_t> shape({7, 32});

  auto tv0 = makeContigConcreteTensor(shape);
  fusion.addInput(tv0);

  auto tv1 = set(tv0);
  auto tvs = Welford(tv1, {0});
  fusion.addOutput(tvs.avg);
  fusion.addOutput(tvs.var_sum);
  fusion.addOutput(tvs.n);

  tv1->split(1, 4);
  tv1->split(0, 5);
  tv1->split(0, 1);

  tv1->reorder({{-2, 1}});

  MaxRootDomainInfoSpanningTree tree(tv1);
  TransformPropagator tp(tv1);
  tree.traverse(&tp);

  tv1->axis(-1)->parallelize(ParallelType::Vectorize);

  tv1->computeAt(tvs.avg, 3);
  tvs.avg->axis(2)->parallelize(ParallelType::Unswitch);

  tv1->computeWith(-1, true);

  GpuLower gpulw(&fusion);
  auto all_exprs = KernelExprVisitor::getAllExprs(gpulw.kernel());
  auto num_welford_ops =
      std::count_if(all_exprs.begin(), all_exprs.end(), [](Expr* expr) {
        return expr->isStrictlyA<WelfordOp>();
      });
  TORCH_CHECK(
      num_welford_ops == 0,
      "All WelfordOp exprs should be converted to VectorizedWelfordOp");

  auto num_vectorized_welford_ops =
      std::count_if(all_exprs.begin(), all_exprs.end(), [](Expr* expr) {
        return expr->isStrictlyA<kir::VectorizedWelfordOp>();
      });
  TORCH_CHECK(
      num_vectorized_welford_ops == 2,
      "There must be two VectorizedWelfordOp exprs");

  auto options = at::TensorOptions().dtype(at::kFloat).device(at::kCUDA, 0);
  auto options_int = at::TensorOptions().dtype(at::kLong).device(at::kCUDA, 0);

  at::Tensor t0 = at::randn(shape, options);

  FusionExecutor fe;
  fe.compileFusion(&fusion, {t0});
  auto cg_outputs = fe.runFusion({t0});

  auto ref_avg = t0.to(at::kDouble).mean({0});
  auto ref_var = t0.to(at::kDouble).var({0}, false) * shape[0];
  auto ref_N = at::ones({shape[1]}, options_int) * shape[0];

  testValidate(
      fe.kernel(),
      cg_outputs,
      {t0},
      {ref_avg, ref_var, ref_N},
      __LINE__,
      __FILE__);
}

TEST_F(NVFuserTest, FusionRepro2241_CUDA) {
  std::unique_ptr<Fusion> fusion_ptr = std::make_unique<Fusion>();
  auto fusion = fusion_ptr.get();
  FusionGuard fg(fusion);

  {
    TensorView* t6 = makeContigConcreteTensor({1}, DataType::Int);
    TensorView* t15 = makeContigConcreteTensor({3, 2, 1, 2}, DataType::Double);
    TensorView* t20 = makeContigConcreteTensor({1, 1, 1, 1}, DataType::Int);
    fusion->addInput(t6);
    fusion->addInput(t15);
    fusion->addInput(t20);
    auto sample_total = sum(t15, {0, 1, 2, 3}, true);
    auto sample_mean = div(sample_total, t20);
    auto x = sub(t15, sample_mean);
    auto input = mul(x, x);
    auto total = sum(input, {0, 1, 2, 3});
    auto t7 = div(total, t6);
    fusion->addOutput(t7);
  }

  FusionExecutorCache fec(std::move(fusion_ptr));

  auto options = at::TensorOptions().device(at::kCUDA, 0);
  at::Tensor t6 = at::tensor({15}, options.dtype(at::kLong));
  at::Tensor t15 = at::randn({3, 2, 1, 2}, options.dtype(at::kDouble));
  at::Tensor t20 =
      at::tensor({12}, options.dtype(at::kLong)).expand({1, 1, 1, 1});

  auto cg_outputs = fec.runFusionWithInputs({t6, t15, t20});

  auto sample_total = at::sum(t15, {0, 1, 2, 3}, true);
  auto sample_mean = at::div(sample_total, t20);
  auto x = at::sub(t15, sample_mean);
  auto input = at::mul(x, x);
  auto total = at::sum(input, {0, 1, 2, 3}, false);
  auto t7 = at::div(total, t6);

  testValidate(
      fec.fusion(), cg_outputs, {t6, t15, t20}, {t7}, __LINE__, __FILE__);
}

// https://github.com/csarofeen/pytorch/issues/2321
TEST_F(
    NVFuserTest,
    FusionPersistentBufferProjectionAfterWelfordTranslate_CUDA) {
  std::unique_ptr<Fusion> fusion_ptr = std::make_unique<Fusion>();
  Fusion& fusion = *fusion_ptr.get();
  FusionGuard fg(&fusion);
  const float kEps = 1e-5;
  Double* eps_ptr = IrBuilder::create<Double>(kEps);

  DataType dtype = DataType::Half;
  constexpr int64_t dim0 = 2048;
  constexpr int64_t dim1 = 10240;
  std::vector<int64_t> input_shape{dim0, dim1};
  std::vector<int64_t> norm_shape{dim1};
  auto input_half = makeContigTensor(2, dtype);
  auto weight_half = makeContigTensor(1, dtype);
  auto bias_half = makeContigTensor(1, dtype);
  fusion.addInput(input_half);
  fusion.addInput(weight_half);
  fusion.addInput(bias_half);
  auto input = castOp(DataType::Float, input_half);
  auto weight = castOp(DataType::Float, weight_half);
  auto bias = castOp(DataType::Float, bias_half);
  auto result = layer_norm(input, norm_shape, weight, bias, eps_ptr);
  auto result_output = castOp(dtype, result.output);
  fusion.addOutput(result_output);
  fusion.addOutput(result.mean);
  fusion.addOutput(result.invstd);

  auto options =
      at::TensorOptions().dtype(data_type_to_aten(dtype)).device(at::kCUDA, 0);
  at::Tensor aten_input = at::randn(input_shape, options);
  c10::optional<at::Tensor> aten_weight = at::randn({input_shape[1]}, options);
  c10::optional<at::Tensor> aten_bias = at::randn({input_shape[1]}, options);
  auto aten_outputs = at::native_layer_norm(
      aten_input, norm_shape, aten_weight, aten_bias, kEps);

  // welford translate
  KernelArgumentHolder runtime_inputs =
      KernelArgumentHolder::createKernelArgumentHolder(
          {aten_input, aten_weight, aten_bias});
  bool isTranslated =
      SegmentCandidateFinder::translateWelfordInFusion(&fusion, runtime_inputs);
  TORCH_INTERNAL_ASSERT(isTranslated);

  // persistent buffer should be projected to input
  auto persistent_buffer_info = scheduler_utils::persistentBuffers(&fusion);
  TORCH_CHECK(
      persistent_buffer_info.projectable_persistent_buffers.size() == 1,
      "should have only one projectable_persistent_buffer!");
  TORCH_CHECK(
      persistent_buffer_info.projectable_buffer_inputs.size() == 1,
      "should have only one projectable_buffer_inputs!");
  TORCH_CHECK(
      persistent_buffer_info.projectable_buffer_inputs[0] == input_half,
      "persistent buffer should be projected to input!");

  // Check reduction axis is same for all reductions
  // Generate Launch Parameters
  auto reduction_params =
      getPersistentHeuristics(&fusion, {aten_input, aten_weight, aten_bias});
  TORCH_CHECK(reduction_params, "Reduction schedule was not generated!");

  FusionExecutorCache fec(std::move(fusion_ptr));
  auto cg_outputs =
      fec.runFusionWithInputs({aten_input, aten_weight, aten_bias});

  testValidate(
      &fusion,
      cg_outputs,
      {aten_input, aten_weight, aten_bias},
      {std::get<0>(aten_outputs),
       std::get<1>(aten_outputs),
       std::get<2>(aten_outputs)},
      __LINE__,
      __FILE__,
      "");
}

TEST_F(NVFuserTest, FusionExprSortMatmulLikeSchedule_CUDA) {
  // See https://github.com/csarofeen/pytorch/pull/2366
  Fusion fusion;
  FusionGuard fg(&fusion);

  constexpr int M1 = 5, M2 = 5, N1 = 6, N2 = 6, K1 = 2, K2 = 2;

  auto tv0 = makeContigConcreteTensor({M1, M2, K1, K2}, DataType::Double);
  auto tv1 = makeContigConcreteTensor({N1, N2, K1, K2}, DataType::Double);
  fusion.addInput(tv0);
  fusion.addInput(tv1);

  auto tv2 = broadcast(tv0, {false, true, false, true, false, false});
  auto tv3 = broadcast(tv1, {true, false, true, false, false, false});
  auto tv4 = mul(tv2, tv3);
  auto tv5 = sum(tv4, {-1, -2});
  fusion.addOutput(tv5);

  auto tv6 = tv0->cacheAfter();
  auto tv7 = tv1->cacheAfter();
  auto tv8 = tv6->cacheAfter();
  auto tv9 = tv7->cacheAfter();
  auto tv10 = tv5->cacheBefore();

  tv6->inlineAt(3);
  tv7->inlineAt(3);
  tv8->inlineAt(4);
  tv9->inlineAt(4);
  tv2->inlineAt(6);
  tv3->inlineAt(6);
  tv4->inlineAt(6);
  tv10->inlineAt(4);

  auto options = at::TensorOptions().dtype(at::kDouble).device(at::kCUDA, 0);

  at::Tensor t0 = at::randn({M1, M2, K1, K2}, options);
  at::Tensor t1 = at::randn({N1, N2, K1, K2}, options);
  auto expect =
      at::mm(t0.view({M1 * M2, K1 * K2}), t1.view({N1 * N2, K1 * K2}).t())
          .view({M1, M2, N1, N2})
          .transpose(1, 2);

  FusionExecutor fe;
  fe.compileFusion(&fusion, {t0, t1});
  auto cg_outputs = fe.runFusion({t0, t1});

  testValidate(fe.kernel(), cg_outputs, {t0, t1}, {expect}, __LINE__, __FILE__);
}

TEST_F(NVFuserTest, FusionFloatConstantWhere_CUDA) {
  Fusion fusion;
  FusionGuard fg(&fusion);

  auto tv0 = makeSymbolicTensor(1, DataType::Bool);
  fusion.addInput(tv0);

  auto tv1 = where(
      tv0,
      IrBuilder::create<Double>(3.0, DataType::Float),
      IrBuilder::create<Double>(5.0, DataType::Float));

  fusion.addOutput(tv1);

  auto options = at::TensorOptions().dtype(at::kFloat).device(at::kCUDA, 0);
  at::manual_seed(0);
  at::Tensor t0 = at::arange(4, options) > 1.0;

  std::vector<c10::IValue> inputs = {t0};

  auto lparams = schedulePointwise(&fusion, inputs);

  FusionExecutor fe;
  fe.compileFusion(&fusion, inputs, lparams);
  auto cg_outputs = fe.runFusion(inputs, lparams);

  auto ref = at::where(t0, (float)3.0, (float)5.0);

  // testValidate does not check that dtypes match
  TORCH_CHECK(cg_outputs[0].dtype() == ref.dtype());
  testValidate(&fusion, cg_outputs, inputs, {ref}, __LINE__, __FILE__);
}

TEST_F(NVFuserTest, FusionCpAsyncCommitWait_CUDA) {
  // Repro for https://github.com/csarofeen/pytorch/issues/2463
  NVFUSER_TEST_CUDA_ARCH_GUARD(8, 0);
  Fusion fusion;
  FusionGuard fg(&fusion);

  auto tv0 = makeContigConcreteTensor({12800, 8, 8, 8}, DataType::Half);
  auto tv1 = set(tv0);
  fusion.addInput(tv0);
  fusion.addOutput(tv1);

  tv1->axis(1)->parallelize(ParallelType::TIDy);
  tv1->axis(2)->parallelize(ParallelType::TIDx);

  auto tv2 = tv0->cacheAfter(LoadStoreOpType::CpAsyncCa);
  tv2->axis(-1)->parallelize(ParallelType::Vectorize);
  tv2->axis(1)->parallelize(ParallelType::TIDx);
  tv2->axis(2)->parallelize(ParallelType::TIDy);
  tv2->setMemoryType(MemoryType::Shared);

  tv2->inlineAt(1);
  tv2->circularBuffer(8);

  auto options = at::TensorOptions().dtype(at::kHalf).device(at::kCUDA, 0);

  at::Tensor t0 = at::randn({12800, 8, 8, 8}, options);

  FusionExecutor fe;
  fe.compileFusion(&fusion, {t0});

  auto cg_outputs = fe.runFusion({t0});
  testValidate(fe.kernel(), cg_outputs, {t0}, {t0}, __LINE__, __FILE__);
}

// Repro of issue #2459
TEST_F(NVFuserTest, FusionClearThreadPredicateByRAWSync_CUDA) {
  Fusion fusion;
  FusionGuard fg(&fusion);

  auto tv0 = makeSymbolicTensor(2);
  fusion.addInput(tv0);

  auto tv1 = sum(tv0, {1});
  auto tv2 = set(tv1);
  auto tv3 = sum(tv2, {0});
  fusion.addOutput(tv3);

  // test with gmem
  auto tv4 = sum(tv0, {1});
  auto tv5 = set(tv4);
  auto tv6 = set(tv5);
  fusion.addOutput(tv6);

  // tv1 is predicated with tidx
  tv1->axis(0)->parallelize(ParallelType::TIDy);
  tv1->axis(1)->parallelize(ParallelType::TIDx);

  // Upload to shmem. Still predicated with tidx, so only the threads
  // with tidx == 0 should be active.
  tv2->axis(0)->parallelize(ParallelType::TIDy);
  tv2->setMemoryType(MemoryType::Shared);

  // Remap the parallelization from tidy to tidx. This should work as
  // tv2 is in shared memory and SyncMap should correctly insert a RAW
  // sync between tv2 and tv3. However, ThreadPredicateMap still marks
  // tv3 as predicated by tidx, and since it is invalid to parallelize
  // by a predicated parallel type, this resulted in an error (#2459).
  tv3->axis(0)->parallelize(ParallelType::TIDx);

  // Test with gmem
  tv4->split(0, 4);
  tv5->split(0, 4);
  tv6->split(0, 4);

  // Make tv4 predicated with tidx
  tv4->axis(0)->parallelize(ParallelType::BIDx);
  tv4->axis(1)->parallelize(ParallelType::TIDy);
  tv4->axis(2)->parallelize(ParallelType::TIDx);

  // Upload to gmem
  tv5->axis(0)->parallelize(ParallelType::BIDx);
  tv5->axis(1)->parallelize(ParallelType::TIDy);
  tv5->setMemoryType(MemoryType::Global);

  // RAW sync should be inserted after tv5

  tv6->axis(0)->parallelize(ParallelType::BIDy);
  tv6->axis(1)->parallelize(ParallelType::TIDx);

  auto options = at::TensorOptions().dtype(at::kFloat).device(at::kCUDA, 0);
  at::manual_seed(0);
  at::Tensor t0 = at::randn({10, 11}, options);

  std::vector<c10::IValue> inputs = {t0};

  FusionExecutor fe;
  fe.compileFusion(&fusion, inputs);
  auto cg_outputs = fe.runFusion(inputs);

  auto t3 = t0.sum({1}).sum({0});
  auto t6 = t0.sum({1});

  testValidate(fe.kernel(), cg_outputs, inputs, {t3, t6}, __LINE__, __FILE__);
}

namespace {

class ThreadPredChecker : public kir::IrVisitor {
 public:
  static bool isPredicatedBy(
      StmtNameType tv_name_to_check,
      ParallelTypeBitmap pt_map,
      kir::Kernel* kernel) {
    ThreadPredChecker checker(tv_name_to_check, pt_map);
    checker.handle(kernel->topLevelExprs());
    return checker.pt_map_.none();
  }

  ThreadPredChecker(StmtNameType tv_name_to_check, ParallelTypeBitmap pt_map)
      : tv_name_to_check_(tv_name_to_check), pt_map_(pt_map) {}

  using kir::IrVisitor::handle;

  void handle(kir::IfThenElse* ite) final {
    for (auto expr : ite->thenBody().exprs()) {
      auto tv_output = ir_utils::getTvOutput(expr);
      if (tv_output != nullptr && tv_output->name() == tv_name_to_check_ &&
          expr->isA<UnaryOp>() &&
          expr->as<UnaryOp>()->getUnaryOpType() == UnaryOpType::Set &&
          ite->predicate()->hasValue()) {
        handle(ite->predicate()->value());
      }
    }
  }

  void handle(Bool* val) final {
    if (val->definition()) {
      handle(val->definition());
    }
  }

  void handle(BinaryOp* bop) final {
    if (bop->getBinaryOpType() == BinaryOpType::And) {
      handle(bop->lhs());
      handle(bop->rhs());
    } else if (bop->getBinaryOpType() == BinaryOpType::Eq) {
      if (bop->lhs()->isZeroInt() || bop->rhs()->isZeroInt()) {
        auto non_zero_arg = bop->lhs()->isZeroInt() ? bop->rhs() : bop->lhs();

        // It can be changed like (-threadIdx.x) by expr simplifier
        if (auto uop = dynamic_cast<UnaryOp*>(non_zero_arg->definition())) {
          if (uop->getUnaryOpType() == UnaryOpType::Neg) {
            non_zero_arg = uop->in();
          }
        }

        if (auto ns = dynamic_cast<NamedScalar*>(non_zero_arg)) {
          if (ns->getParallelIndex().has_value()) {
            auto predicated_type = ns->getParallelIndex().value();
            pt_map_.clear(predicated_type);
          }
        }
      }
    }
  }

 private:
  StmtNameType tv_name_to_check_;
  ParallelTypeBitmap pt_map_;
};

} // namespace

// Repro of issue #2487
TEST_F(NVFuserTest, FusionPredicateReductionInitShared_CUDA) {
  Fusion fusion;
  FusionGuard fg(&fusion);

  auto tv0 = makeSymbolicTensor(1);
  fusion.addInput(tv0);

  auto tv1 = sum(tv0, {0});
  auto tv2 = set(tv1);
  fusion.addOutput(tv2);

  auto tv3 = makeSymbolicTensor(1);
  fusion.addInput(tv3);

  auto tv4 = exp(tv3);
  fusion.addOutput(tv4);

  tv1->setMemoryType(MemoryType::Shared);

  tv4->split(0, 1024);
  tv4->axis(-2)->parallelize(ParallelType::BIDx);
  tv4->axis(-1)->parallelize(ParallelType::TIDx);

  // tv4 is parallelized with both BIDx and TIDx, but tv1 is not at
  // all, so tv1 is predicated with both BIDx and TIDx as they are
  // redundant. That means that the initialization of the reduction
  // has to be predicated as well. Since tv1 is on shared memory, only
  // the TIDx predicate is required.

  // Make sure the initialization of tv1 is predicated with
  // threadIdx.x == 0
  GpuLower gpulw(&fusion);
  ParallelTypeBitmap predicated_types(ParallelType::TIDx);
  TORCH_CHECK(
      ThreadPredChecker::isPredicatedBy(
          tv1->name(), predicated_types, gpulw.kernel()),
      "Validation of lowered kernel failed");

  auto options = at::TensorOptions().dtype(at::kFloat).device(at::kCUDA, 0);
  at::manual_seed(0);
  at::Tensor t0 = at::randn({2}, options);
  at::Tensor t1 = at::randn({10000}, options);

  std::vector<c10::IValue> inputs = {t0, t1};

  FusionExecutor fe;
  fe.compileFusion(&fusion, inputs);
  auto cg_outputs = fe.runFusion(inputs);

  auto ref_t1 = t0.sum({0});
  auto ref_t4 = t1.exp();

  testValidate(
      fe.kernel(), cg_outputs, inputs, {ref_t1, ref_t4}, __LINE__, __FILE__);
}

// Repro of issue #2487
TEST_F(NVFuserTest, FusionPredicateReductionInitGlobal_CUDA) {
  Fusion fusion;
  FusionGuard fg(&fusion);

  std::vector<int64_t> shape({100});

  auto tv0 = makeSymbolicTensor(1);
  fusion.addInput(tv0);

  auto tv1 = sum(tv0, {0});
  fusion.addOutput(tv1);

  auto tv2 = makeSymbolicTensor(1);
  fusion.addInput(tv2);

  auto tv3 = exp(tv2);
  fusion.addOutput(tv3);

  tv3->split(0, 32);
  tv3->axis(-2)->parallelize(ParallelType::BIDx);
  tv3->axis(-1)->parallelize(ParallelType::TIDx);

  // tv3 is parallelized with both BIDx and TIDx, but tv1 is not at
  // all, so tv1 is predicated with both BIDx and TIDx as they are
  // redundant. That means that the initialization of the reduction
  // has to be predicated as well.

  // Make sure the initialization of tv1 is predicated with
  // threadIdx.x == 0 and blockIdx.x == 0
  GpuLower gpulw(&fusion);
  ParallelTypeBitmap predicated_types({ParallelType::TIDx, ParallelType::BIDx});
  TORCH_CHECK(
      ThreadPredChecker::isPredicatedBy(
          tv1->name(), predicated_types, gpulw.kernel()),
      "Validation of lowered kernel failed");

  auto options = at::TensorOptions().dtype(at::kFloat).device(at::kCUDA, 0);
  at::manual_seed(0);
  at::Tensor t0 = at::randn({2}, options);
  at::Tensor t1 = at::randn({10000}, options);

  std::vector<c10::IValue> inputs = {t0, t1};

  FusionExecutor fe;
  fe.compileFusion(&fusion, inputs);
  auto cg_outputs = fe.runFusion(inputs);

  auto ref_t1 = t0.sum({0});
  auto ref_t3 = t1.exp();

  testValidate(
      fe.kernel(), cg_outputs, inputs, {ref_t1, ref_t3}, __LINE__, __FILE__);
}

// Test file size should be up to 10K LoC. Create a new file for more tests.

} // namespace nvfuser<|MERGE_RESOLUTION|>--- conflicted
+++ resolved
@@ -1752,18 +1752,6 @@
   i37 = (((nvfuser_index_t)blockIdx.x) * 256) + ((nvfuser_index_t)threadIdx.x);
   int64_t i7;
   i7 = T0.size[0] * T0.size[1];
-<<<<<<< HEAD
-  bool b80;
-  b80 = ((nvfuser_index_t)threadIdx.x) < (i7 - i36);
-  float f8;
-  f8 = (float)(i7);
-  float T1[1];
-  if (b80) {
-    T1[0]
-       = sinf(T0[i37]);
-  }
-  if (b80) {
-=======
   bool b68;
   b68 = i37 < i7;
   float f8;
@@ -1774,7 +1762,6 @@
        = sinf(T0[i37]);
   }
   if (b68) {
->>>>>>> 2ee05db7
     T2[i37]
       = T1[0]
       + f8;
